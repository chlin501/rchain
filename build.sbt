import Dependencies._
import BNFC._
import Rholang._
import NativePackagerHelper._
import com.typesafe.sbt.packager.docker._

//allow stopping sbt tasks using ctrl+c without killing sbt itself
Global / cancelable := true

//disallow any unresolved version conflicts at all for faster feedback
Global / conflictManager := ConflictManager.strict
//resolve all version conflicts explicitly
Global / dependencyOverrides := Dependencies.overrides

lazy val projectSettings = Seq(
  organization := "coop.rchain",
  scalaVersion := "2.12.6",
  version := "0.1.0-SNAPSHOT",
  resolvers ++= Seq(
    Resolver.sonatypeRepo("releases"),
    Resolver.sonatypeRepo("snapshots"),
    "jitpack" at "https://jitpack.io"
  ),
  scalafmtOnCompile := true
)

lazy val coverageSettings = Seq(
  coverageMinimum := 90,
  coverageFailOnMinimum := false,
  coverageExcludedFiles := Seq(
    (javaSource in Compile).value,
    (sourceManaged in Compile).value.getPath ++ "/.*"
  ).mkString(";")
)

lazy val compilerSettings = CompilerSettings.options ++ Seq(
  crossScalaVersions := Seq("2.11.12", scalaVersion.value)
)

// Before starting sbt export YOURKIT_AGENT set to the profiling agent appropriate
// for your OS (https://www.yourkit.com/docs/java/help/agent.jsp)
lazy val profilerSettings = Seq(
  javaOptions in run ++= sys.env.get("YOURKIT_AGENT").map(agent => s"-agentpath:$agent=onexit=snapshot,tracing").toSeq,
  javaOptions in reStart ++= (javaOptions in run).value
)

lazy val commonSettings = projectSettings ++ coverageSettings ++ compilerSettings ++ profilerSettings

lazy val shared = (project in file("shared"))
  .settings(commonSettings: _*)
  .settings(
    version := "0.1",
    libraryDependencies ++= commonDependencies ++ protobufLibDependencies ++ Seq(
      catsCore,
      catsEffect,
      catsMtl,
      lz4,
      monix,
<<<<<<< HEAD
      scodecBits,
      scodecCore
=======
      scodecCore,
      scodecBits,
      scalapbRuntimegGrpc,
>>>>>>> 4b35f18f
    )
  )

lazy val casper = (project in file("casper"))
  .settings(commonSettings: _*)
  .settings(rholangSettings: _*)
  .settings(
    name := "casper",
    libraryDependencies ++= commonDependencies ++ protobufLibDependencies ++ Seq(
      catsCore,
      catsMtl,
      monix
    ),
    rholangProtoBuildAssembly := (rholangProtoBuild/Compile/incrementalAssembly).value
  )
  .dependsOn(
    blockStorage  % "compile->compile;test->test",
    comm          % "compile->compile;test->test",
    shared        % "compile->compile;test->test",
    crypto, models, rspace, rholang, rholangProtoBuild)

lazy val comm = (project in file("comm"))
  .settings(commonSettings: _*)
  .settings(
    version := "0.1",
    libraryDependencies ++= commonDependencies ++ kamonDependencies ++ protobufDependencies ++ Seq(
      grpcNetty,
      nettyBoringSsl,
      scalapbRuntimegGrpc,
      scalaUri,
      weupnp,
      hasher,
      catsCore,
      catsMtl,
      monix,
      guava
    ),
    PB.targets in Compile := Seq(
      PB.gens.java                        -> (sourceManaged in Compile).value,
      scalapb.gen(javaConversions = true) -> (sourceManaged in Compile).value,
      grpcmonix.generators.GrpcMonixGenerator() -> (sourceManaged in Compile).value
    )
  ).dependsOn(shared, crypto)

lazy val crypto = (project in file("crypto"))
  .settings(commonSettings: _*)
  .settings(
    name := "crypto",
    libraryDependencies ++= commonDependencies ++ protobufLibDependencies ++ Seq(
      guava,
      bouncyCastle,
      scalacheckNoTest,
      kalium,
      jaxb,
      secp256k1Java,
      scodecBits),
    fork := true,
    doctestTestFramework := DoctestTestFramework.ScalaTest
  )

lazy val models = (project in file("models"))
  .settings(commonSettings: _*)
  .settings(
    libraryDependencies ++= commonDependencies ++ protobufDependencies ++ Seq(
      catsCore,
      scalacheck,
      scalacheckShapeless,
      scalapbRuntimegGrpc
    ),
    PB.targets in Compile := Seq(
      scalapb.gen(flatPackage = true) -> (sourceManaged in Compile).value,
      grpcmonix.generators.GrpcMonixGenerator(flatPackage = true) -> (sourceManaged in Compile).value
    )
  )
  .dependsOn(rspace)

lazy val node = (project in file("node"))
  .settings(commonSettings: _*)
  .enablePlugins(RpmPlugin, DebianPlugin, JavaAppPackaging, BuildInfoPlugin)
  .settings(
    version := "0.6.4",
    name := "rnode",
    maintainer := "Pyrofex, Inc. <info@pyrofex.net>",
    packageSummary := "RChain Node",
    packageDescription := "RChain Node - the RChain blockchain node server software.",
    libraryDependencies ++=
      apiServerDependencies ++ commonDependencies ++ kamonDependencies ++ protobufDependencies ++ Seq(
        catsCore,
        grpcNetty,
        jline,
        scallop,
        scalaUri,
        scalapbRuntimegGrpc,
        tomlScala
      ),
    PB.targets in Compile := Seq(
      PB.gens.java                        -> (sourceManaged in Compile).value / "protobuf",
      scalapb.gen(javaConversions = true) -> (sourceManaged in Compile).value / "protobuf",
      grpcmonix.generators.GrpcMonixGenerator() -> (sourceManaged in Compile).value / "protobuf"
    ),
    buildInfoKeys := Seq[BuildInfoKey](name, version, scalaVersion, sbtVersion, git.gitHeadCommit),
    buildInfoPackage := "coop.rchain.node",
    mainClass in assembly := Some("coop.rchain.node.Main"),
    assemblyMergeStrategy in assembly := {
      case x if x.endsWith("io.netty.versions.properties") => MergeStrategy.first
      case x =>
        val oldStrategy = (assemblyMergeStrategy in assembly).value
        oldStrategy(x)
    },
    /* Dockerization */
    dockerUsername := Some(organization.value),
    dockerUpdateLatest := true,
    dockerBaseImage := "openjdk:8u171-jre-slim-stretch",
    dockerCommands := {
      val daemon = (daemonUser in Docker).value
      Seq(
        Cmd("FROM", dockerBaseImage.value),
        ExecCmd("RUN", "apt", "update"),
        ExecCmd("RUN", "apt", "install", "-yq", "libsodium18"),
        ExecCmd("RUN", "apt", "install", "-yq", "openssl"),
        Cmd("LABEL", s"""MAINTAINER="${maintainer.value}""""),
        Cmd("WORKDIR", (defaultLinuxInstallLocation in Docker).value),
        Cmd("ADD", s"--chown=$daemon:$daemon opt /opt"),
        Cmd("USER", "root"),
        ExecCmd("ENTRYPOINT", "bin/rnode", "--profile=docker"),
        ExecCmd("CMD", "run")
      )
    },
    mappings in Docker ++= {
       val base = (defaultLinuxInstallLocation in Docker).value
       directory((baseDirectory in rholang).value / "examples")
         .map { case (f, p) => f -> s"$base/$p" }
     },
    /* Packaging */
    linuxPackageMappings ++= {
      val file = baseDirectory.value / "rnode.service"
      val rholangExamples = directory((baseDirectory in rholang).value / "examples")
        .map { case (f, p) => (f, s"/usr/share/rnode/$p") }
      Seq(packageMapping(file -> "/lib/systemd/system/rnode.service"), packageMapping(rholangExamples:_*))
    },
    /* Debian */
    debianPackageDependencies in Debian ++= Seq("openjdk-8-jre-headless (>= 1.8.0.171)",
                                                "openssl(>= 1.0.2g) | openssl(>= 1.1.0f)",  //ubuntu & debian
                                                "bash (>= 2.05a-11)",
                                                "libsodium18 (>= 1.0.8-5) | libsodium23 (>= 1.0.16-2)"),
    /* Redhat */
    rpmVendor := "rchain.coop",
    rpmUrl := Some("https://rchain.coop"),
    rpmLicense := Some("Apache 2.0"),
    packageArchitecture in Rpm := "noarch",
    maintainerScripts in Rpm := maintainerScriptsAppendFromFile((maintainerScripts in Rpm).value)(
      RpmConstants.Post -> (sourceDirectory.value / "rpm" / "scriptlets" / "post")
    ),
    rpmPrerequisites := Seq("java-1.8.0-openjdk-headless >= 1.8.0.171",
                        //"openssl >= 1.0.2k | openssl >= 1.1.0h", //centos & fedora but requires rpm 4.13 for boolean
                        "openssl",
                        "libsodium >= 1.0.14-1")
  )
  .dependsOn(casper, comm, crypto, rholang)

lazy val regex = (project in file("regex"))
  .settings(commonSettings: _*)
  .settings(libraryDependencies ++= commonDependencies)

lazy val rholang = (project in file("rholang"))
  .settings(commonSettings: _*)
  .settings(bnfcSettings: _*)
  .settings(
    name := "rholang",
    scalacOptions ++= Seq(
      "-language:existentials",
      "-language:higherKinds",
      "-Yno-adapted-args"
    ),
    libraryDependencies ++= commonDependencies ++ Seq(catsMtl, catsEffect, monix, scallop, lightningj),
    mainClass in assembly := Some("coop.rchain.rho2rose.Rholang2RosetteCompiler"),
    coverageExcludedFiles := Seq(
      (javaSource in Compile).value,
      (bnfcGrammarDir in BNFCConfig).value,
      (bnfcOutputDir in BNFCConfig).value,
      baseDirectory.value / "src" / "main" / "k",
      baseDirectory.value / "src" / "main" / "rbl"
    ).map(_.getPath ++ "/.*").mkString(";"),
    fork in Test := true
  )
  .dependsOn(models % "compile->compile;test->test", rspace  % "compile->compile;test->test", crypto)

lazy val rholangCLI = (project in file("rholang-cli"))
  .settings(commonSettings: _*)
  .settings(
    mainClass in assembly := Some("coop.rchain.rholang.interpreter.RholangCLI")
  )
  .dependsOn(rholang)

lazy val rholangProtoBuildJar = Def.task(
  (assemblyOutputPath in (assembly)).value
)
lazy val _incrementalAssembly = Def.taskDyn(
  if (jarOutDated((rholangProtoBuildJar).value, (Compile / scalaSource).value))
    (assembly)
  else
    rholangProtoBuildJar
)
lazy val incrementalAssembly = taskKey[File]("Only assemble if sources are newer than jar")
lazy val rholangProtoBuild = (project in file("rholang-proto-build"))
  .settings(commonSettings: _*)
  .settings(
    name := "rholang-proto-build",
    incrementalAssembly in Compile := _incrementalAssembly.value
  )
  .dependsOn(rholang)

lazy val roscalaMacros = (project in file("roscala/macros"))
  .settings(commonSettings: _*)
  .settings(
    libraryDependencies ++= commonDependencies ++ Seq(
      "org.scala-lang" % "scala-reflect" % scalaVersion.value
    )
  )

lazy val roscala = (project in file("roscala"))
  .settings(commonSettings: _*)
  .settings(
    name := "Rosette",
    mainClass in assembly := Some("coop.rchain.rosette.Main"),
    assemblyJarName in assembly := "rosette.jar",
    inThisBuild(
      List(addCompilerPlugin("org.scalamacros" % "paradise" % "2.1.0" cross CrossVersion.full))),
    libraryDependencies ++= commonDependencies
  ).dependsOn(roscalaMacros)

lazy val blockStorage = (project in file("block-storage"))
  .settings(commonSettings: _*)
  .settings(
    name := "block-storage",
    version := "0.0.1-SNAPSHOT",
    libraryDependencies ++= commonDependencies ++ protobufLibDependencies ++ Seq(
      lmdbjava,
      catsCore,
      catsEffect,
      catsMtl
    )
  )
  .dependsOn(shared, models)

lazy val rspace = (project in file("rspace"))
  .configs(IntegrationTest extend Test)
  .enablePlugins(SiteScaladocPlugin, GhpagesPlugin, TutPlugin)
  .settings(commonSettings: _*)
  .settings(
    Defaults.itSettings,
    name := "rspace",
    version := "0.2.1-SNAPSHOT",
    libraryDependencies ++= commonDependencies ++ kamonDependencies ++ Seq(
      lmdbjava,
      catsCore,
      scodecCore,
      scodecCats,
      scodecBits,
      guava
    ),
    /* Tutorial */
    tutTargetDirectory := (baseDirectory in Compile).value / ".." / "docs" / "rspace",
    /* Publishing Settings */
    scmInfo := Some(ScmInfo(url("https://github.com/rchain/rchain"), "git@github.com:rchain/rchain.git")),
    git.remoteRepo := scmInfo.value.get.connection,
    useGpg := true,
    pomIncludeRepository := { _ => false },
    publishMavenStyle := true,
    publishTo := {
      val nexus = "https://oss.sonatype.org/"
      if (isSnapshot.value)
        Some("snapshots" at nexus + "content/repositories/snapshots")
      else
        Some("releases"  at nexus + "service/local/staging/deploy/maven2")
    },
    publishArtifact in Test := false,
    licenses := Seq("Apache-2.0" -> url("https://www.apache.org/licenses/LICENSE-2.0")),
    homepage := Some(url("https://www.rchain.coop")),
    developers := List(
      Developer(
        id    = "guardbotmk3",
        name  = "Kyle Butt",
        email = "kyle@pyrofex.net",
        url   = url("https://www.pyrofex.net")
      ),
      Developer(
        id    = "ys-pyrofex",
        name  = "Yaraslau Levashkevich",
        email = "yaraslau@pyrofex.net",
        url   = url("https://www.pyrofex.net")
      ),
      Developer(
        id    = "KentShikama",
        name  = "Kent Shikama",
        email = "kent@kentshikama.com",
        url   = url("https://www.rchain.coop")
      ),
      Developer(
        id    = "henrytill",
        name  = "Henry Till",
        email = "henrytill@gmail.com",
        url   = url("https://www.pyrofex.net")
      )
    )
  )
  .dependsOn(shared, crypto)

lazy val rspaceBench = (project in file("rspace-bench"))
  .settings(
    commonSettings,
    libraryDependencies ++= commonDependencies,
  )
  .enablePlugins(JmhPlugin)
  .dependsOn(rspace, rholang)

lazy val rchain = (project in file("."))
  .settings(commonSettings: _*)
  .aggregate(
    blockStorage,
    casper,
    comm,
    crypto,
    models,
    node,
    regex,
    rholang,
    rholangCLI,
    roscala,
    rspace,
    rspaceBench,
    shared
  )<|MERGE_RESOLUTION|>--- conflicted
+++ resolved
@@ -56,14 +56,9 @@
       catsMtl,
       lz4,
       monix,
-<<<<<<< HEAD
-      scodecBits,
-      scodecCore
-=======
       scodecCore,
       scodecBits,
       scalapbRuntimegGrpc,
->>>>>>> 4b35f18f
     )
   )
 
