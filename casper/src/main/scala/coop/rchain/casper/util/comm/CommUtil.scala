--- conflicted
+++ resolved
@@ -62,7 +62,6 @@
         }
       )
       .andThen {
-<<<<<<< HEAD
         case b @ (_: BlockMessage | _: BlockRequest) =>
           MultiParentCasperConstructor[F].casperInstance match {
             case Left(ex) =>
@@ -81,33 +80,6 @@
 
         case a: ApprovedBlock =>
           MultiParentCasperConstructor[F].receive(a).map(_ => none[Packet])
-=======
-        case b: BlockMessage =>
-          for {
-            isOldBlock <- MultiParentCasper[F].contains(b)
-            _ <- if (isOldBlock) {
-                  Log[F].info(
-                    s"CASPER: Received block ${PrettyPrinter.buildString(b.blockHash)} again.")
-                } else {
-                  handleNewBlock[F](b)
-                }
-          } yield none[Packet]
-
-        case r: BlockRequest =>
-          for {
-            dag      <- MultiParentCasper[F].blockDag
-            local    <- TransportLayer[F].local
-            block    = dag.blockLookup.get(r.hash).map(_.toByteString)
-            maybeMsg = block.map(serializedMessage => packet(local, serializedMessage))
-            send     <- maybeMsg.traverse(msg => TransportLayer[F].send(peer, msg))
-            hash     = PrettyPrinter.buildString(r.hash)
-            logIntro = s"Received request for block $hash from $peer. "
-            _ <- send match {
-                  case None    => Log[F].info(logIntro + "No response given since block not found.")
-                  case Some(_) => Log[F].info(logIntro + "Response sent.")
-                }
-          } yield none[Packet]
->>>>>>> 63f46f96
       }
 
   def blockPacketHandler[
@@ -131,7 +103,7 @@
           dag      <- MultiParentCasper[F].blockDag
           local    <- TransportLayer[F].local
           block    = dag.blockLookup.get(r.hash).map(_.toByteString)
-          maybeMsg = block.map(serializedMessage => PacketMessage(packet(local, serializedMessage)))
+          maybeMsg = block.map(serializedMessage => packet(local, serializedMessage))
           send     <- maybeMsg.traverse(msg => TransportLayer[F].send(peer, msg))
           hash     = PrettyPrinter.buildString(r.hash)
           logIntro = s"Received request for block $hash from $peer. "
