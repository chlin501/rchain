--- conflicted
+++ resolved
@@ -465,19 +465,14 @@
             handleInvalidBlockEffect(status, block)
           case InvalidBondsCache =>
             handleInvalidBlockEffect(status, block)
-<<<<<<< HEAD
           case InvalidRepeatDeploy =>
             handleInvalidBlockEffect(status, block)
-          case _ => throw new Error("Should never reach")
-=======
-          case InvalidRepeatDeploy => handleInvalidBlockEffect(status, block)
           case InvalidShardId =>
             handleInvalidBlockEffect(status, block)
           case Processing =>
-            ().pure[F]
+            throw new RuntimeException(s"A block should not be processing at this stage.")
           case BlockException(ex) =>
             throw new RuntimeException(s"Encountered exception in block: ${ex.getMessage}")
->>>>>>> 50bbe110
         }
 
       private def handleMissingDependency(hash: BlockHash, parentBlock: BlockMessage): F[Unit] =
