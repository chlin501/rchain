package coop.rchain.casper

import cats.Id
import cats.implicits._
import com.google.protobuf.ByteString
import coop.rchain.casper.Estimator.{BlockHash, Validator}
import coop.rchain.casper.genesis.Genesis
import coop.rchain.casper.helper.HashSetCasperTestNode
import coop.rchain.casper.protocol._
import coop.rchain.casper.util.ProtoUtil
import coop.rchain.casper.util.rholang.InterpreterUtil
import coop.rchain.casper.util.rholang.RuntimeManager
import coop.rchain.comm.transport
import coop.rchain.comm.transport.CommMessages.packet
import coop.rchain.crypto.hash.Blake2b256
import coop.rchain.crypto.signatures.Ed25519
import coop.rchain.rholang.interpreter.Runtime
import java.nio.file.Files

import coop.rchain.casper.genesis.contracts.ProofOfStakeValidator
import monix.execution.Scheduler.Implicits.global
import org.scalatest.{FlatSpec, Matchers}

import scala.concurrent.SyncVar
import scala.collection.immutable

class HashSetCasperTest extends FlatSpec with Matchers {

  import HashSetCasperTest._

<<<<<<< HEAD
  private val (otherSk, _)                = Ed25519.newKeyPair
  private val (validatorKeys, validators) = (1 to 4).map(_ => Ed25519.newKeyPair).unzip
  private val bonds                       = validators.zipWithIndex.map { case (v, i) => v -> (2 * i + 1) }.toMap
  private val genesis                     = buildGenesis(bonds)

  private def buildGenesis(bonds: Map[Array[Byte], Int]): BlockMessage = {
    val initial           = Genesis.withoutContracts(bonds = bonds, version = 0L, timestamp = 0L)
    val storageDirectory  = Files.createTempDirectory(s"hash-set-casper-test-genesis")
    val storageSize: Long = 1024L * 1024
    val activeRuntime     = Runtime.create(storageDirectory, storageSize)
    val runtimeManager    = RuntimeManager.fromRuntime(activeRuntime)
    val emptyStateHash    = runtimeManager.emptyStateHash
    val genesis = Genesis.withContracts(
      initial,
      bonds.map(bond => ProofOfStakeValidator(bond._1, bond._2)).toSeq,
      Nil,
      emptyStateHash,
      runtimeManager)
    activeRuntime.close()
    genesis
  }
=======
  val (otherSk, _)                = Ed25519.newKeyPair
  val (validatorKeys, validators) = (1 to 4).map(_ => Ed25519.newKeyPair).unzip
  val genesis                     = createGenesis(validators)
>>>>>>> 485bb706

  //put a new casper instance at the start of each
  //test since we cannot reset it
  "HashSetCasper" should "accept deploys" in {
    val node = HashSetCasperTestNode.standalone(genesis, validatorKeys.head)
    import node._

    val deploy = ProtoUtil.basicDeploy(0)
    MultiParentCasper[Id].deploy(deploy)

    logEff.infos.size should be(1)
    logEff.infos.head.contains("CASPER: Received Deploy") should be(true)
    node.tearDown()
  }

  it should "create blocks based on deploys" in {
    val node = HashSetCasperTestNode.standalone(genesis, validatorKeys.head)
    import node._

    val deploy = ProtoUtil.basicDeploy(0)
    MultiParentCasper[Id].deploy(deploy)

    val Some(block) = MultiParentCasper[Id].createBlock
    val parents     = ProtoUtil.parents(block)
    val deploys     = block.body.get.newCode
    val storage     = blockTuplespaceContents(block)

    parents.size should be(1)
    parents.head should be(genesis.blockHash)
    deploys.size should be(1)
    deploys.head should be(deploy)
    storage.contains("@{0}!(0)") should be(true)
    node.tearDown()
  }

  it should "accept signed blocks" in {
    val node = HashSetCasperTestNode.standalone(genesis, validatorKeys.head)
    import node._

    val deploy = ProtoUtil.basicDeploy(0)
    MultiParentCasper[Id].deploy(deploy)

    val Some(signedBlock) = MultiParentCasper[Id].createBlock

    MultiParentCasper[Id].addBlock(signedBlock)

    val logMessages = List(
      "CASPER: Received Deploy",
      "CASPER: Beginning send of Block #1",
      "CASPER: Sent",
      "CASPER: Added",
      "CASPER: New fork-choice tip is block"
    )

    logEff.warns.isEmpty should be(true)
    logEff.infos.zip(logMessages).forall { case (a, b) => a.startsWith(b) } should be(true)
    MultiParentCasper[Id].estimator should be(IndexedSeq(signedBlock))
    node.tearDown()
  }

  it should "be able to create a chain of blocks from different deploys" in {
    val node = HashSetCasperTestNode.standalone(genesis, validatorKeys.head)
    import node._

    val deploys = Vector(
      "contract @\"add\"(@x, @y, ret) = { ret!(x + y) }",
      "new unforgable in { @\"add\"!(5, 7, *unforgable) }"
    ).map(s => ProtoUtil.termDeploy(InterpreterUtil.mkTerm(s).right.get))

    val Some(signedBlock1) = MultiParentCasper[Id].deploy(deploys.head) *> MultiParentCasper[Id].createBlock
    MultiParentCasper[Id].addBlock(signedBlock1)

    val Some(signedBlock2) = MultiParentCasper[Id].deploy(deploys(1)) *> MultiParentCasper[Id].createBlock
    MultiParentCasper[Id].addBlock(signedBlock2)
    val storage = blockTuplespaceContents(signedBlock2)

    logEff.warns should be(Nil)
    ProtoUtil.parents(signedBlock2) should be(Seq(signedBlock1.blockHash))
    MultiParentCasper[Id].estimator should be(IndexedSeq(signedBlock2))
    storage.contains("!(12)") should be(true)
    node.tearDown()
  }

  it should "reject unsigned blocks" in {
    val node = HashSetCasperTestNode.standalone(genesis, validatorKeys.head)
    import node._

    val Some(block) = MultiParentCasper[Id].deploy(ProtoUtil.basicDeploy(0)) *> MultiParentCasper[
      Id].createBlock
    val invalidBlock = block.withSig(ByteString.EMPTY)

    MultiParentCasper[Id].addBlock(invalidBlock)

    logEff.warns.head.contains("CASPER: Ignoring block") should be(true)
    node.tearDown()
  }

  it should "reject blocks not from bonded validators" in {
    val node = HashSetCasperTestNode.standalone(genesis, otherSk)
    import node._

    val Some(signedBlock) = MultiParentCasper[Id].deploy(ProtoUtil.basicDeploy(0)) *> MultiParentCasper[
      Id].createBlock

    MultiParentCasper[Id].addBlock(signedBlock)

    logEff.warns.head.contains("CASPER: Ignoring block") should be(true)
    node.tearDown()
  }

  it should "propose blocks it adds to peers" in {
    val nodes  = HashSetCasperTestNode.network(validatorKeys.take(2), genesis)
    val deploy = ProtoUtil.basicDeploy(0)

    val Some(signedBlock) = nodes(0).casperEff.deploy(deploy) *> nodes(0).casperEff.createBlock

    nodes(0).casperEff.addBlock(signedBlock)
    nodes(1).receive()

    val received = nodes(1).casperEff.contains(signedBlock)

    received should be(true)
    nodes.foreach(_.tearDown())
  }

  it should "add a valid block from peer" in {
    val nodes  = HashSetCasperTestNode.network(validatorKeys.take(2), genesis)
    val deploy = ProtoUtil.basicDeploy(1)

    val Some(signedBlock1Prime) = nodes(0).casperEff
      .deploy(deploy) *> nodes(0).casperEff.createBlock

    nodes(0).casperEff.addBlock(signedBlock1Prime)
    nodes(1).receive()

    nodes(1).logEff.infos.count(_ startsWith "CASPER: Added") should be(1)
    nodes(1).logEff.warns.count(_ startsWith "CASPER: Recording invalid block") should be(0)
    nodes.foreach(_.tearDown())
  }

  it should "reject addBlock when there exist deploy by the same (user, millisecond timestamp) in the chain" in {
    val nodes = HashSetCasperTestNode.network(validatorKeys.take(2), genesis)

    val deploys = (0 to 2).map(i => ProtoUtil.basicDeploy(i))
    val deployPrim0 = deploys(1).withRaw(
      deploys(1).getRaw.withTimestamp(deploys(0).getRaw.timestamp).withUser(deploys(0).getRaw.user)
    ) // deployPrim0 has the same (user, millisecond timestamp) with deploys(0)

    val Some(signedBlock1) = nodes(0).casperEff.deploy(deploys(0)) *> nodes(0).casperEff.createBlock
    nodes(0).casperEff.addBlock(signedBlock1)
    nodes(1).receive() // receive block1

    val Some(signedBlock2) = nodes(0).casperEff.deploy(deploys(1)) *> nodes(0).casperEff.createBlock
    nodes(0).casperEff.addBlock(signedBlock2)
    nodes(1).receive() // receive block2

    val Some(signedBlock3) = nodes(0).casperEff.deploy(deploys(2)) *> nodes(0).casperEff.createBlock
    nodes(0).casperEff.addBlock(signedBlock3)
    nodes(1).receive() // receive block3

    val Some(signedBlock4) = nodes(1).casperEff
      .deploy(deployPrim0) *> nodes(1).casperEff.createBlock
    nodes(1).casperEff.addBlock(signedBlock4) // should fail
    nodes(0).receive()

    nodes(1).casperEff.contains(signedBlock3) should be(true)
    nodes(1).casperEff.contains(signedBlock4) should be(false)
    nodes(0).casperEff.contains(signedBlock4) should be(false)

    nodes(1).logEff.warns
      .count(_ contains "found deploy by the same (user, millisecond timestamp) produced") should be(
      1)
  }

  it should "ask peers for blocks it is missing" in {
    val nodes = HashSetCasperTestNode.network(validatorKeys.take(3), genesis)
    val deploys = Vector(
      "for(_ <- @1){ Nil } | @1!(1)",
      "@2!(2)"
    ).map(s => ProtoUtil.termDeploy(InterpreterUtil.mkTerm(s).right.get))

    val Some(signedBlock1) = nodes(0).casperEff.deploy(deploys(0)) *> nodes(0).casperEff.createBlock

    nodes(0).casperEff.addBlock(signedBlock1)
    nodes(1).receive()
    nodes(2).transportLayerEff.msgQueues(nodes(2).local).clear //nodes(2) misses this block

    val Some(signedBlock2) = nodes(0).casperEff.deploy(deploys(1)) *> nodes(0).casperEff.createBlock

    nodes(0).casperEff.addBlock(signedBlock2)
    nodes(1).receive() //receives block2
    nodes(2).receive() //receives block2; asks for block1
    nodes(1).receive() //receives request for block1; sends block1
    nodes(2).receive() //receives block1; adds both block1 and block2

    nodes(2).casperEff.contains(signedBlock1) should be(true)
    nodes(2).casperEff.contains(signedBlock2) should be(true)

    nodes(2).logEff.infos
      .count(_ startsWith "CASPER: Beginning request of missing block") should be(1)
    nodes(1).logEff.infos.count(s =>
      (s startsWith "CASPER: Received request for block") && (s endsWith "Response sent.")) should be(
      1)
    nodes.foreach(_.tearDown())
  }

  it should "ignore adding equivocation blocks" in {
    val node = HashSetCasperTestNode.standalone(genesis, validatorKeys.head)

    // Creates a pair that constitutes equivocation blocks
    val Some(signedBlock1)      = node.casperEff.deploy(ProtoUtil.basicDeploy(0)) *> node.casperEff.createBlock
    val Some(signedBlock1Prime) = node.casperEff.deploy(ProtoUtil.basicDeploy(1)) *> node.casperEff.createBlock

    node.casperEff.addBlock(signedBlock1)
    node.casperEff.addBlock(signedBlock1Prime)

    node.casperEff.contains(signedBlock1) should be(true)
    node.casperEff.contains(signedBlock1Prime) should be(false) // Ignores addition of equivocation pair
    node.tearDown()
  }

  // See [[/docs/casper/images/minimal_equivocation_neglect.png]] but cross out genesis block
  it should "not ignore equivocation blocks that are required for parents of proper nodes" in {
    val nodes   = HashSetCasperTestNode.network(validatorKeys.take(3), genesis)
    val deploys = (0 to 5).map(i => ProtoUtil.basicDeploy(i))

    // Creates a pair that constitutes equivocation blocks
    val Some(signedBlock1) = nodes(0).casperEff.deploy(deploys(0)) *> nodes(0).casperEff.createBlock
    val Some(signedBlock1Prime) = nodes(0).casperEff
      .deploy(deploys(1)) *> nodes(0).casperEff.createBlock

    nodes(1).casperEff.addBlock(signedBlock1)
    nodes(0).transportLayerEff.msgQueues(nodes(0).local).clear //nodes(0) misses this block
    nodes(2).transportLayerEff.msgQueues(nodes(2).local).clear //nodes(2) misses this block

    nodes(0).casperEff.addBlock(signedBlock1Prime)
    nodes(1).transportLayerEff.msgQueues(nodes(1).local).clear //nodes(1) misses this block
    nodes(2).receive()

    nodes(1).casperEff.contains(signedBlock1) should be(true)
    nodes(2).casperEff.contains(signedBlock1) should be(false)
    nodes(1).casperEff.contains(signedBlock1Prime) should be(false)
    nodes(2).casperEff.contains(signedBlock1Prime) should be(true)

    val Some(signedBlock2) = nodes(1).casperEff.deploy(deploys(2)) *> nodes(1).casperEff.createBlock
    val Some(signedBlock3) = nodes(2).casperEff.deploy(deploys(3)) *> nodes(2).casperEff.createBlock

    nodes(2).casperEff.addBlock(signedBlock3)
    nodes(1).casperEff.addBlock(signedBlock2)
    nodes(2).transportLayerEff.msgQueues(nodes(2).local).clear //nodes(2) ignores block2
    nodes(1).receive() // receives block3; asks for block1'
    nodes(2).receive() // receives request for block1'; sends block1'
    nodes(1).receive() // receives block1'; adds both block3 and block1'

    nodes(1).casperEff.contains(signedBlock3) should be(true)
    nodes(1).casperEff.contains(signedBlock1Prime) should be(true)

    val Some(signedBlock4) = nodes(1).casperEff.deploy(deploys(4)) *> nodes(1).casperEff.createBlock

    nodes(1).casperEff.addBlock(signedBlock4)

    // Node 1 should contain both blocks constituting the equivocation
    nodes(1).casperEff.contains(signedBlock1) should be(true)
    nodes(1).casperEff.contains(signedBlock1Prime) should be(true)

    nodes(1).casperEff.contains(signedBlock4) should be(true) // However, in invalidBlockTracker

    nodes(1).logEff.infos.count(_ startsWith "CASPER: Added admissible equivocation") should be(1)
    nodes(1).logEff.warns.count(_ startsWith "CASPER: Recording invalid block") should be(1)

    nodes(1).casperEff.normalizedInitialFault(ProtoUtil.weightMap(genesis)) should be(
      1f / (1f + 3f + 5f + 7f))
    nodes.foreach(_.tearDown())
  }

  it should "prepare to slash an block that includes a invalid block pointer" in {
    val nodes   = HashSetCasperTestNode.network(validatorKeys.take(3), genesis)
    val deploys = (0 to 5).map(i => ProtoUtil.basicDeploy(i))

    val Some(signedBlock)  = nodes(0).casperEff.deploy(deploys(0)) *> nodes(0).casperEff.createBlock
    val signedInvalidBlock = signedBlock.withSeqNum(-2) // Invalid seq num

    val blockWithInvalidJustification =
      buildBlockWithInvalidJustification(nodes, deploys, signedInvalidBlock)

    nodes(1).casperEff.addBlock(blockWithInvalidJustification)
    nodes(0).transportLayerEff
      .msgQueues(nodes(0).local)
      .clear // nodes(0) rejects normal adding process for blockThatPointsToInvalidBlock
    val signedInvalidBlockPacketMessage =
      packet(nodes(1).local, transport.BlockMessage, signedInvalidBlock.toByteString)
    nodes(0).transportLayerEff.send(nodes(1).local, signedInvalidBlockPacketMessage)
    nodes(1).receive() // receives signedInvalidBlock; attempts to add both blocks

    nodes(1).logEff.warns.count(_ startsWith "CASPER: Recording invalid block") should be(2)
    nodes.foreach(_.tearDown())
  }

  it should "handle a long chain of block requests appropriately" in {
    val nodes = HashSetCasperTestNode.network(validatorKeys.take(2), genesis)

    (0 to 9).foreach { i =>
      val deploy      = ProtoUtil.basicDeploy(i)
      val Some(block) = nodes(0).casperEff.deploy(deploy) *> nodes(0).casperEff.createBlock

      nodes(0).casperEff.addBlock(block)
      nodes(1).transportLayerEff.msgQueues(nodes(1).local).clear //nodes(1) misses this block
    }
    val Some(block) = nodes(0).casperEff
      .deploy(ProtoUtil.basicDeploy(10)) *> nodes(0).casperEff.createBlock
    nodes(0).casperEff.addBlock(block)

    (0 to 10).foreach { i =>
      nodes(1).receive()
      nodes(0).receive()
    }

    nodes(1).logEff.infos
      .count(_ startsWith "CASPER: Beginning request of missing block") should be(10)
    nodes(0).logEff.infos.count(s =>
      (s startsWith "CASPER: Received request for block") && (s endsWith "Response sent.")) should be(
      10)
  }

  it should "increment last finalized block as appropriate in round robin" in {
    val stake                 = 10
    val equalBonds            = validators.zipWithIndex.map { case (v, _) => v -> stake }.toMap
    val genesisWithEqualBonds = buildGenesis(equalBonds)
    val nodes                 = HashSetCasperTestNode.network(validatorKeys.take(3), genesisWithEqualBonds)
    val deploys               = (0 to 7).map(i => ProtoUtil.basicDeploy(i))

    val Some(block1) = nodes(0).casperEff.deploy(deploys(0)) *> nodes(0).casperEff.createBlock
    nodes(0).casperEff.addBlock(block1)
    nodes(1).receive()
    nodes(2).receive()

    val Some(block2) = nodes(1).casperEff.deploy(deploys(1)) *> nodes(1).casperEff.createBlock
    nodes(1).casperEff.addBlock(block2)
    nodes(0).receive()
    nodes(2).receive()

    val Some(block3) = nodes(2).casperEff.deploy(deploys(2)) *> nodes(2).casperEff.createBlock
    nodes(2).casperEff.addBlock(block3)
    nodes(0).receive()
    nodes(1).receive()

    val Some(block4) = nodes(0).casperEff.deploy(deploys(3)) *> nodes(0).casperEff.createBlock
    nodes(0).casperEff.addBlock(block4)
    nodes(1).receive()
    nodes(2).receive()

    val Some(block5) = nodes(1).casperEff.deploy(deploys(4)) *> nodes(1).casperEff.createBlock
    nodes(1).casperEff.addBlock(block5)
    nodes(0).receive()
    nodes(2).receive()

    nodes(0).casperEff.lastFinalizedBlock should be(genesisWithEqualBonds)

    val Some(block6) = nodes(2).casperEff.deploy(deploys(5)) *> nodes(2).casperEff.createBlock
    nodes(2).casperEff.addBlock(block6)
    nodes(0).receive()
    nodes(1).receive()

    nodes(0).casperEff.lastFinalizedBlock should be(block1)

    val Some(block7) = nodes(0).casperEff.deploy(deploys(6)) *> nodes(0).casperEff.createBlock
    nodes(0).casperEff.addBlock(block7)
    nodes(1).receive()
    nodes(2).receive()

    nodes(0).casperEff.lastFinalizedBlock should be(block2)

    val Some(block8) = nodes(1).casperEff.deploy(deploys(7)) *> nodes(1).casperEff.createBlock
    nodes(1).casperEff.addBlock(block8)
    nodes(0).receive()
    nodes(2).receive()

    nodes(0).casperEff.lastFinalizedBlock should be(block3)
  }

  private def buildBlockWithInvalidJustification(nodes: IndexedSeq[HashSetCasperTestNode],
                                                 deploys: immutable.IndexedSeq[Deploy],
                                                 signedInvalidBlock: BlockMessage) = {
    val postState     = RChainState().withBonds(ProtoUtil.bonds(genesis)).withBlockNumber(2)
    val postStateHash = Blake2b256.hash(postState.toByteArray)
    val header = Header()
      .withPostStateHash(ByteString.copyFrom(postStateHash))
      .withParentsHashList(Seq(signedInvalidBlock.blockHash))
    val blockHash = Blake2b256.hash(header.toByteArray)
    val body      = Body().withPostState(postState).withNewCode(deploys)
    val serializedJustifications =
      Seq(Justification(signedInvalidBlock.sender, signedInvalidBlock.blockHash))
    val serializedBlockHash = ByteString.copyFrom(blockHash)
    val blockThatPointsToInvalidBlock =
      BlockMessage(serializedBlockHash, Some(header), Some(body), serializedJustifications)
    ProtoUtil.signBlock(blockThatPointsToInvalidBlock,
                        nodes(1).casperEff.blockDag,
                        validators(1),
                        validatorKeys(1),
                        "ed25519",
                        Ed25519.sign _)
  }
}

object HashSetCasperTest {
  def blockTuplespaceContents(block: BlockMessage)(
      implicit casper: MultiParentCasper[Id]): String = {
    val tsHash = block.body.get.postState.get.tuplespace
    MultiParentCasper[Id].storageContents(tsHash)
  }

  def createGenesis(validators: Seq[Array[Byte]]): BlockMessage = {
    val bonds             = validators.zipWithIndex.map { case (v, i) => v -> (2 * i + 1) }.toMap
    val initial           = Genesis.withoutContracts(bonds = bonds, version = 0L, timestamp = 0L)
    val storageDirectory  = Files.createTempDirectory(s"hash-set-casper-test-genesis")
    val storageSize: Long = 1024L * 1024
    val activeRuntime     = Runtime.create(storageDirectory, storageSize)
    val runtimeManager    = RuntimeManager.fromRuntime(activeRuntime)
    val emptyStateHash    = runtimeManager.emptyStateHash
    val genesis = Genesis.withContracts(
      initial,
      bonds.map(bond => ProofOfStakeValidator(bond._1, bond._2)).toSeq,
      Nil,
      emptyStateHash,
      runtimeManager)
    activeRuntime.close()

    genesis
  }
}<|MERGE_RESOLUTION|>--- conflicted
+++ resolved
@@ -28,33 +28,9 @@
 
   import HashSetCasperTest._
 
-<<<<<<< HEAD
   private val (otherSk, _)                = Ed25519.newKeyPair
   private val (validatorKeys, validators) = (1 to 4).map(_ => Ed25519.newKeyPair).unzip
-  private val bonds                       = validators.zipWithIndex.map { case (v, i) => v -> (2 * i + 1) }.toMap
-  private val genesis                     = buildGenesis(bonds)
-
-  private def buildGenesis(bonds: Map[Array[Byte], Int]): BlockMessage = {
-    val initial           = Genesis.withoutContracts(bonds = bonds, version = 0L, timestamp = 0L)
-    val storageDirectory  = Files.createTempDirectory(s"hash-set-casper-test-genesis")
-    val storageSize: Long = 1024L * 1024
-    val activeRuntime     = Runtime.create(storageDirectory, storageSize)
-    val runtimeManager    = RuntimeManager.fromRuntime(activeRuntime)
-    val emptyStateHash    = runtimeManager.emptyStateHash
-    val genesis = Genesis.withContracts(
-      initial,
-      bonds.map(bond => ProofOfStakeValidator(bond._1, bond._2)).toSeq,
-      Nil,
-      emptyStateHash,
-      runtimeManager)
-    activeRuntime.close()
-    genesis
-  }
-=======
-  val (otherSk, _)                = Ed25519.newKeyPair
-  val (validatorKeys, validators) = (1 to 4).map(_ => Ed25519.newKeyPair).unzip
-  val genesis                     = createGenesis(validators)
->>>>>>> 485bb706
+  private val genesis                     = createGenesis(validators)
 
   //put a new casper instance at the start of each
   //test since we cannot reset it
@@ -433,6 +409,8 @@
     nodes(2).receive()
 
     nodes(0).casperEff.lastFinalizedBlock should be(block3)
+
+    nodes.foreach(_.tearDown())
   }
 
   private def buildBlockWithInvalidJustification(nodes: IndexedSeq[HashSetCasperTestNode],
@@ -467,7 +445,11 @@
   }
 
   def createGenesis(validators: Seq[Array[Byte]]): BlockMessage = {
-    val bonds             = validators.zipWithIndex.map { case (v, i) => v -> (2 * i + 1) }.toMap
+    val bonds = validators.zipWithIndex.map { case (v, i) => v -> (2 * i + 1) }.toMap
+    buildGenesis(bonds)
+  }
+
+  def buildGenesis(bonds: Map[Array[Byte], Int]): BlockMessage = {
     val initial           = Genesis.withoutContracts(bonds = bonds, version = 0L, timestamp = 0L)
     val storageDirectory  = Files.createTempDirectory(s"hash-set-casper-test-genesis")
     val storageSize: Long = 1024L * 1024
@@ -481,7 +463,6 @@
       emptyStateHash,
       runtimeManager)
     activeRuntime.close()
-
     genesis
   }
 }