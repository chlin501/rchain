--- conflicted
+++ resolved
@@ -22,13 +22,9 @@
 import coop.rchain.catscontrib.{ApplicativeError_, Capture}
 import coop.rchain.comm.protocol.routing.Packet
 import coop.rchain.comm.rp.Connect.{Connections, ConnectionsCell}
-<<<<<<< HEAD
 import coop.rchain.comm.rp.ProtocolHelper, ProtocolHelper._
-=======
 import coop.rchain.comm.rp.HandleMessages
-import coop.rchain.comm.transport.CommMessages
 import coop.rchain.comm.transport.CommMessages._
->>>>>>> 0a3c7121
 import coop.rchain.comm.{transport, _}
 import coop.rchain.crypto.codec.Base16
 import coop.rchain.crypto.hash.Blake2b256
@@ -153,19 +149,13 @@
           packetResponse <- packetHandler.handle(local)(packet)
           _ = assert(
             packetResponse ==
-<<<<<<< HEAD
               Some(
-                Packet(
-                  transport.NoApprovedBlockAvailable.id,
+                toPacket(
+                  transport.NoApprovedBlockAvailable,
                   NoApprovedBlockAvailable("NoApprovedBlockAvailable", local.toString).toByteString
                 )
               )
           )
-=======
-              Some(toPacket(
-                transport.NoApprovedBlockAvailable,
-                NoApprovedBlockAvailable("NoApprovedBlockAvailable", local.toString).toByteString)))
->>>>>>> 0a3c7121
           _               = assert(transportLayer.requests.isEmpty)
           blockRequest    = BlockRequest("base16Hash", ByteString.copyFromUtf8("base16Hash"))
           packet2         = toPacket(transport.BlockRequest, blockRequest.toByteString)
@@ -218,20 +208,12 @@
             .approveBlockInterval(interval, shardId, runtimeManager, Some(validatorId), refCasper)
             .forkAndForget
             .runAsync
-<<<<<<< HEAD
           blockApproval = ApproveBlockProtocolTest.approval(
             ApprovedBlockCandidate(Some(genesis), requiredSigns),
             validatorSk,
             validatorPk
           )
-          blockApprovalPacket = Packet(transport.BlockApproval.id, blockApproval.toByteString)
-=======
-          blockApproval = ApproveBlockProtocolTest.approval(ApprovedBlockCandidate(Some(genesis),
-                                                                                   requiredSigns),
-                                                            validatorSk,
-                                                            validatorPk)
           blockApprovalPacket = toPacket(transport.BlockApproval, blockApproval.toByteString)
->>>>>>> 0a3c7121
           _                   <- casperPacketHandler.handle(local)(blockApprovalPacket)
           //wait until casper is defined, with 1 minute timeout (indicating failure)
           possiblyCasper  <- Task.racePair(Task.sleep(1.minute), waitUtilCasperIsDefined)
@@ -247,17 +229,12 @@
           approvedPacket     = approvedBlockRequestPacket
           approvedBlockRes   <- casperPacketHandler.handle(local)(approvedBlockRequestPacket)
           _ = assert(
-<<<<<<< HEAD
-            approvedBlockRes.map(p => ApprovedBlock.parseFrom(p.content.toByteArray)) == Some(
-              lastApprovedBlockO.get
-            )
-          )
-=======
             approvedBlockRes
               .flatMap(HandleMessages.handleCompression)
               .map(p => ApprovedBlock.parseFrom(p.content.toByteArray)) == Some(
-              lastApprovedBlockO.get))
->>>>>>> 0a3c7121
+              lastApprovedBlockO.get
+            )
+          )
         } yield ()
 
         test.unsafeRunSync
@@ -353,17 +330,12 @@
           approvedBlockRes   <- casperPacketHandler.handle(local)(approvedBlockRequestPacket)
           _                  = println(approvedBlockRes.map(p => p.compressed))
           _ = assert(
-<<<<<<< HEAD
-            approvedBlockRes.map(p => ApprovedBlock.parseFrom(p.content.toByteArray)) == Some(
-              lastApprovedBlockO.get
-            )
-          )
-=======
             approvedBlockRes
               .flatMap(HandleMessages.handleCompression)
               .map(p => ApprovedBlock.parseFrom(p.content.toByteArray)) == Some(
-              lastApprovedBlockO.get))
->>>>>>> 0a3c7121
+              lastApprovedBlockO.get
+            )
+          )
         } yield ()
 
         test.unsafeRunSync
