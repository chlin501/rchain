package coop.rchain

import cats.implicits._
import com.typesafe.scalalogging.Logger
import coop.rchain.catscontrib._
import coop.rchain.rspace.internal._

import scala.annotation.tailrec
import scala.collection.immutable.Seq
import scala.util.Random

package object rspace {

  private val logger: Logger = Logger[this.type]

  /* Consume */

  /** Searches through data, looking for a match with a given pattern.
    *
    * If there is a match, we return the matching [[DataCandidate]],
    * along with the remaining unmatched data.
    */
  @tailrec
  private[rspace] final def findMatchingDataCandidate[C, P, A](
      channel: C,
      data: Seq[(Datum[A], Int)],
      pattern: P,
      prefix: Seq[(Datum[A], Int)]
  )(implicit m: Match[P, A]): Option[(DataCandidate[C, A], Seq[(Datum[A], Int)])] =
    data match {
      case Nil => None
      case (indexedDatum @ (Datum(matchCandidate, persist), dataIndex)) :: remaining =>
        m.get(pattern, matchCandidate) match {
          case None =>
            findMatchingDataCandidate(channel, remaining, pattern, indexedDatum +: prefix)
          case Some(mat) =>
            Some((DataCandidate(channel, Datum(mat, persist), dataIndex), prefix ++ remaining))
        }
    }

  /** Iterates through (channel, pattern) pairs looking for matching data.
    *
    * Potential match candidates are supplied by the `channelToIndexedData` cache.
    *
    * After a match is found, we remove the matching datum from the candidate cache for
    * remaining matches.
    */
  @tailrec
  private[rspace] def extractDataCandidates[C, P, A](
      channelPatternPairs: Seq[(C, P)],
      channelToIndexedData: Map[C, Seq[(Datum[A], Int)]],
      acc: Seq[Option[DataCandidate[C, A]]])(
      implicit m: Match[P, A]): Seq[Option[DataCandidate[C, A]]] =
    channelPatternPairs match {
      case Nil =>
        acc.reverse
      case (channel, pattern) :: tail =>
        val maybeTuple: Option[(DataCandidate[C, A], Seq[(Datum[A], Int)])] =
          for {
            indexedData <- channelToIndexedData.get(channel)
            result      <- findMatchingDataCandidate(channel, indexedData, pattern, Nil)
          } yield result

        maybeTuple match {
          case Some((cand, rem)) =>
            extractDataCandidates(tail,
                                  channelToIndexedData.updated(channel, rem),
                                  Some(cand) +: acc)
          case None =>
            extractDataCandidates(tail, channelToIndexedData, None +: acc)
        }
    }

  /** Searches the store for data matching all the given patterns at the given channels.
    *
    * If no match is found, then the continuation and patterns are put in the store at the given
    * channels.
    *
    * If a match is found, then the continuation is returned along with the matching data.
    *
    * Matching data stored with the `persist` flag set to `true` will not be removed when it is
    * retrieved. See below for more information about using the `persist` flag.
    *
    * '''NOTE''':
    *
    * A call to [[consume]] that is made with the persist flag set to `true` only persists when
    * there is no matching data.
    *
    * This means that in order to make a continuation "stick" in the store, the user will have to
    * continue to call [[consume]] until a `None` is received.
    *
    * @param store A store which satisfies the [[IStore]] interface.
    * @param channels A Seq of channels on which to search for matching data
    * @param patterns A Seq of patterns with which to search for matching data
    * @param continuation A continuation
    * @param persist Whether or not to attempt to persist the data
    * @tparam C A type representing a channel
    * @tparam P A type representing a pattern
    * @tparam A A type representing a piece of data
    * @tparam K A type representing a continuation
    */
  def consume[C, P, A, K](store: IStore[C, P, A, K],
                          channels: Seq[C],
                          patterns: Seq[P],
                          continuation: K,
                          persist: Boolean)(implicit m: Match[P, A]): Option[(K, Seq[A])] =
    store.eventsCounter.registerConsume {
      if (channels.length =!= patterns.length) {
        val msg = "channels.length must equal patterns.length"
        logger.error(msg)
        throw new IllegalArgumentException(msg)
      }
      store.withTxn(store.createTxnWrite()) { txn =>
        logger.debug(s"""|consume: searching for data matching <patterns: $patterns>
              |at <channels: $channels>""".stripMargin.replace('\n', ' '))
        /*
         * Here, we create a cache of the data at each channel as `channelToIndexedData`
         * which is used for finding matches.  When a speculative match is found, we can
         * remove the matching datum from the remaining data candidates in the cache.
         *
         * Put another way, this allows us to speculatively remove matching data without
         * affecting the actual store contents.
         */

        val channelToIndexedData = channels.map { (c: C) =>
          c -> Random.shuffle(store.getData(txn, Seq(c)).zipWithIndex)
        }.toMap

        val options: Option[Seq[DataCandidate[C, A]]] =
          extractDataCandidates(channels.zip(patterns), channelToIndexedData, Nil).sequence

<<<<<<< HEAD
      options match {
        case None =>
          store.putWaitingContinuation(txn,
                                       channels,
                                       WaitingContinuation(patterns, continuation, persist))
          for (channel <- channels) store.addJoin(txn, channel, channels)
          logger.debug(s"""|consume: no data found,
                           |storing <(patterns, continuation): ($patterns, $continuation)>
                           |at <channels: $channels>""".stripMargin.replace('\n', ' '))
          None
        case Some(dataCandidates) =>
          dataCandidates
            .sortBy(_.datumIndex)(Ordering[Int].reverse)
            .foreach {
              case DataCandidate(candidateChannel, Datum(_, persistData), dataIndex)
                  if !persistData =>
                store.removeDatum(txn, Seq(candidateChannel), dataIndex)
              case _ =>
                ()
            }
          logger.debug(s"consume: data found for <patterns: $patterns> at <channels: $channels>")
          Some((continuation, dataCandidates.map(_.datum.a)))
=======
        options match {
          case None =>
            store.putWaitingContinuation(txn,
                                         channels,
                                         WaitingContinuation(patterns, continuation, persist))
            for (channel <- channels) store.addJoin(txn, channel, channels)
            logger.debug(s"""|consume: no data found,
                  |storing <(patterns, continuation): ($patterns, $continuation)>
                  |at <channels: $channels>""".stripMargin.replace('\n', ' '))
            None
          case Some(dataCandidates) =>
            dataCandidates
              .sortBy(_.datumIndex)(Ordering[Int].reverse)
              .foreach {
                case DataCandidate(candidateChannel, Datum(_, persistData), dataIndex)
                    if !persistData =>
                  store.removeDatum(txn, candidateChannel, dataIndex)
                case _ =>
                  ()
              }
            logger.debug(s"consume: data found for <patterns: $patterns> at <channels: $channels>")
            Some((continuation, dataCandidates.map(_.datum.a)))
        }
>>>>>>> 4461c4cd
      }
    }

  def install[C, P, A, K](store: IStore[C, P, A, K],
                          channels: Seq[C],
                          patterns: Seq[P],
                          continuation: K)(implicit m: Match[P, A]): Option[(K, Seq[A])] = {
    if (channels.length =!= patterns.length) {
      val msg = "channels.length must equal patterns.length"
      logger.error(msg)
      throw new IllegalArgumentException(msg)
    }
    store.withTxn(store.createTxnWrite()) { txn =>
      logger.debug(s"""|install: searching for data matching <patterns: $patterns>
                       |at <channels: $channels>""".stripMargin.replace('\n', ' '))
      /*
       * Here, we create a cache of the data at each channel as `channelToIndexedData`
       * which is used for finding matches.  When a speculative match is found, we can
       * remove the matching datum from the remaining data candidates in the cache.
       *
       * Put another way, this allows us to speculatively remove matching data without
       * affecting the actual store contents.
       */

      val channelToIndexedData = channels.map { (c: C) =>
        c -> Random.shuffle(store.getData(txn, Seq(c)).zipWithIndex)
      }.toMap

      val options: Option[Seq[DataCandidate[C, A]]] =
        extractDataCandidates(channels.zip(patterns), channelToIndexedData, Nil).sequence

      options match {
        case None =>
          store.removeAll(txn, channels)
          store.putWaitingContinuation(txn,
                                       channels,
                                       WaitingContinuation(patterns, continuation, persist = true))
          for (channel <- channels) store.addJoin(txn, channel, channels)
          logger.debug(s"""|consume: no data found,
                           |storing <(patterns, continuation): ($patterns, $continuation)>
                           |at <channels: $channels>""".stripMargin.replace('\n', ' '))
          None
        case Some(dataCandidates) =>
          dataCandidates.foreach {
            case DataCandidate(candidateChannel, Datum(_, persistData), dataIndex)
                if !persistData =>
              store.removeDatum(txn, Seq(candidateChannel), dataIndex)
            case _ =>
              ()
          }
          logger.debug(s"consume: data found for <patterns: $patterns> at <channels: $channels>")
          Some((continuation, dataCandidates.map(_.datum.a)))
      }
    }
  }

  /* Produce */

  @tailrec
  def extractFirstMatch[C, P, A, K](channels: Seq[C],
                                    matchCandidates: Seq[(WaitingContinuation[P, K], Int)],
                                    channelToIndexedData: Map[C, Seq[(Datum[A], Int)]])(
      implicit m: Match[P, A]): Option[ProduceCandidate[C, P, A, K]] =
    matchCandidates match {
      case Nil =>
        None
      case (p @ WaitingContinuation(patterns, _, _), index) :: remaining =>
        val maybeDataCandidates: Option[Seq[DataCandidate[C, A]]] =
          extractDataCandidates(channels.zip(patterns), channelToIndexedData, Nil).sequence
        maybeDataCandidates match {
          case None =>
            extractFirstMatch(channels, remaining, channelToIndexedData)
          case Some(dataCandidates) =>
            Some(ProduceCandidate(channels, p, index, dataCandidates))
        }
    }

  /** Searches the store for a continuation that has patterns that match the given data at the
    * given channel.
    *
    * If no match is found, then the data is put in the store at the given channel.
    *
    * If a match is found, then the continuation is returned along with the matching data.
    *
    * Matching data or continuations stored with the `persist` flag set to `true` will not be
    * removed when they are retrieved. See below for more information about using the `persist`
    * flag.
    *
    * '''NOTE''':
    *
    * A call to [[produce]] that is made with the persist flag set to `true` only persists when
    * there are no matching continuations.
    *
    * This means that in order to make a piece of data "stick" in the store, the user will have to
    * continue to call [[produce]] until a `None` is received.
    *
    * @param store A store which satisfies the [[IStore]] interface.
    * @param channel A channel on which to search for matching continuations and/or store data
    * @param data A piece of data
    * @param persist Whether or not to attempt to persist the data
    * @tparam C A type representing a channel
    * @tparam P A type representing a pattern
    * @tparam A A type representing a piece of data
    * @tparam K A type representing a continuation
    */
  def produce[C, P, A, K](store: IStore[C, P, A, K], channel: C, data: A, persist: Boolean)(
      implicit m: Match[P, A]): Option[(K, Seq[A])] =
    store.eventsCounter.registerProduce {
      store.withTxn(store.createTxnWrite()) { txn =>
        val groupedChannels: Seq[Seq[C]] = store.getJoin(txn, channel)
        logger.debug(s"""|produce: searching for matching continuations
              |at <groupedChannels: $groupedChannels>""".stripMargin.replace('\n', ' '))

<<<<<<< HEAD
      /*
       * Find produce candidate
       *
       * Could also be implemented with a lazy `foldRight`.
       */
      @tailrec
      def extractProduceCandidate(groupedChannels: Seq[Seq[C]],
                                  batChannel: C,
                                  data: Datum[A]): Option[ProduceCandidate[C, P, A, K]] =
        groupedChannels match {
          case Nil => None
          case channels :: remaining =>
            val matchCandidates: Seq[(WaitingContinuation[P, K], Int)] =
              store.getWaitingContinuation(txn, channels).zipWithIndex
            /*
             * Here, we create a cache of the data at each channel as `channelToIndexedData`
             * which is used for finding matches.  When a speculative match is found, we can
             * remove the matching datum from the remaining data candidates in the cache.
             *
             * Put another way, this allows us to speculatively remove matching data without
             * affecting the actual store contents.
             *
             * In this version, we also add the produced data directly to this cache.
             */
            val channelToIndexedData: Map[C, Seq[(Datum[A], Int)]] = channels.map { (c: C) =>
              val as = Random.shuffle(store.getData(txn, Seq(c)).zipWithIndex)
              c -> { if (c == batChannel) (data, -1) +: as else as }
            }.toMap
            extractFirstMatch(channels, Random.shuffle(matchCandidates), channelToIndexedData) match {
              case None             => extractProduceCandidate(remaining, batChannel, data)
              case produceCandidate => produceCandidate
            }
        }

      extractProduceCandidate(groupedChannels, channel, Datum(data, persist)) match {
        case Some(
            ProduceCandidate(channels,
                             WaitingContinuation(_, continuation, persistK),
                             continuationIndex,
                             dataCandidates)) =>
          if (!persistK) {
            store.removeWaitingContinuation(txn, channels, continuationIndex)
          }
          dataCandidates
            .sortBy(_.datumIndex)(Ordering[Int].reverse)
            .foreach {
              case DataCandidate(candidateChannel, Datum(_, persistData), dataIndex) =>
                if (!persistData && dataIndex >= 0) {
                  store.removeDatum(txn, Seq(candidateChannel), dataIndex)
=======
        /*
         * Find produce candidate
         *
         * Could also be implemented with a lazy `foldRight`.
         */
        @tailrec
        def extractProduceCandidate(groupedChannels: Seq[Seq[C]],
                                    batChannel: C,
                                    data: Datum[A]): Option[ProduceCandidate[C, P, A, K]] =
          groupedChannels match {
            case Nil => None
            case channels :: remaining =>
              val matchCandidates: Seq[(WaitingContinuation[P, K], Int)] =
                store.getWaitingContinuation(txn, channels).zipWithIndex
              /*
               * Here, we create a cache of the data at each channel as `channelToIndexedData`
               * which is used for finding matches.  When a speculative match is found, we can
               * remove the matching datum from the remaining data candidates in the cache.
               *
               * Put another way, this allows us to speculatively remove matching data without
               * affecting the actual store contents.
               *
               * In this version, we also add the produced data directly to this cache.
               */
              val channelToIndexedData: Map[C, Seq[(Datum[A], Int)]] = channels.map { (c: C) =>
                val as = Random.shuffle(store.getData(txn, Seq(c)).zipWithIndex)
                c -> {
                  if (c == batChannel) (data, -1) +: as else as
>>>>>>> 4461c4cd
                }
              }.toMap
              extractFirstMatch(channels, Random.shuffle(matchCandidates), channelToIndexedData) match {
                case None             => extractProduceCandidate(remaining, batChannel, data)
                case produceCandidate => produceCandidate
              }
          }

        extractProduceCandidate(groupedChannels, channel, Datum(data, persist)) match {
          case Some(
              ProduceCandidate(channels,
                               WaitingContinuation(_, continuation, persistK),
                               continuationIndex,
                               dataCandidates)) =>
            if (!persistK) {
              store.removeWaitingContinuation(txn, channels, continuationIndex)
            }
            dataCandidates
              .sortBy(_.datumIndex)(Ordering[Int].reverse)
              .foreach {
                case DataCandidate(candidateChannel, Datum(_, persistData), dataIndex) =>
                  if (!persistData && dataIndex >= 0) {
                    store.removeDatum(txn, candidateChannel, dataIndex)
                  }
                  store.removeJoin(txn, candidateChannel, channels)
                case _ =>
                  ()
              }
            logger.debug(s"produce: matching continuation found at <channels: $channels>")
            Some(continuation, dataCandidates.map(_.datum.a))
          case None =>
            logger.debug(s"produce: no matching continuation found")
            store.putDatum(txn, Seq(channel), Datum(data, persist))
            logger.debug(s"produce: persisted <data: $data> at <channel: $channel>")
            None
        }
      }
    }
}<|MERGE_RESOLUTION|>--- conflicted
+++ resolved
@@ -129,30 +129,6 @@
         val options: Option[Seq[DataCandidate[C, A]]] =
           extractDataCandidates(channels.zip(patterns), channelToIndexedData, Nil).sequence
 
-<<<<<<< HEAD
-      options match {
-        case None =>
-          store.putWaitingContinuation(txn,
-                                       channels,
-                                       WaitingContinuation(patterns, continuation, persist))
-          for (channel <- channels) store.addJoin(txn, channel, channels)
-          logger.debug(s"""|consume: no data found,
-                           |storing <(patterns, continuation): ($patterns, $continuation)>
-                           |at <channels: $channels>""".stripMargin.replace('\n', ' '))
-          None
-        case Some(dataCandidates) =>
-          dataCandidates
-            .sortBy(_.datumIndex)(Ordering[Int].reverse)
-            .foreach {
-              case DataCandidate(candidateChannel, Datum(_, persistData), dataIndex)
-                  if !persistData =>
-                store.removeDatum(txn, Seq(candidateChannel), dataIndex)
-              case _ =>
-                ()
-            }
-          logger.debug(s"consume: data found for <patterns: $patterns> at <channels: $channels>")
-          Some((continuation, dataCandidates.map(_.datum.a)))
-=======
         options match {
           case None =>
             store.putWaitingContinuation(txn,
@@ -169,14 +145,13 @@
               .foreach {
                 case DataCandidate(candidateChannel, Datum(_, persistData), dataIndex)
                     if !persistData =>
-                  store.removeDatum(txn, candidateChannel, dataIndex)
+                  store.removeDatum(txn, Seq(candidateChannel), dataIndex)
                 case _ =>
                   ()
               }
             logger.debug(s"consume: data found for <patterns: $patterns> at <channels: $channels>")
             Some((continuation, dataCandidates.map(_.datum.a)))
         }
->>>>>>> 4461c4cd
       }
     }
 
@@ -290,57 +265,6 @@
         logger.debug(s"""|produce: searching for matching continuations
               |at <groupedChannels: $groupedChannels>""".stripMargin.replace('\n', ' '))
 
-<<<<<<< HEAD
-      /*
-       * Find produce candidate
-       *
-       * Could also be implemented with a lazy `foldRight`.
-       */
-      @tailrec
-      def extractProduceCandidate(groupedChannels: Seq[Seq[C]],
-                                  batChannel: C,
-                                  data: Datum[A]): Option[ProduceCandidate[C, P, A, K]] =
-        groupedChannels match {
-          case Nil => None
-          case channels :: remaining =>
-            val matchCandidates: Seq[(WaitingContinuation[P, K], Int)] =
-              store.getWaitingContinuation(txn, channels).zipWithIndex
-            /*
-             * Here, we create a cache of the data at each channel as `channelToIndexedData`
-             * which is used for finding matches.  When a speculative match is found, we can
-             * remove the matching datum from the remaining data candidates in the cache.
-             *
-             * Put another way, this allows us to speculatively remove matching data without
-             * affecting the actual store contents.
-             *
-             * In this version, we also add the produced data directly to this cache.
-             */
-            val channelToIndexedData: Map[C, Seq[(Datum[A], Int)]] = channels.map { (c: C) =>
-              val as = Random.shuffle(store.getData(txn, Seq(c)).zipWithIndex)
-              c -> { if (c == batChannel) (data, -1) +: as else as }
-            }.toMap
-            extractFirstMatch(channels, Random.shuffle(matchCandidates), channelToIndexedData) match {
-              case None             => extractProduceCandidate(remaining, batChannel, data)
-              case produceCandidate => produceCandidate
-            }
-        }
-
-      extractProduceCandidate(groupedChannels, channel, Datum(data, persist)) match {
-        case Some(
-            ProduceCandidate(channels,
-                             WaitingContinuation(_, continuation, persistK),
-                             continuationIndex,
-                             dataCandidates)) =>
-          if (!persistK) {
-            store.removeWaitingContinuation(txn, channels, continuationIndex)
-          }
-          dataCandidates
-            .sortBy(_.datumIndex)(Ordering[Int].reverse)
-            .foreach {
-              case DataCandidate(candidateChannel, Datum(_, persistData), dataIndex) =>
-                if (!persistData && dataIndex >= 0) {
-                  store.removeDatum(txn, Seq(candidateChannel), dataIndex)
-=======
         /*
          * Find produce candidate
          *
@@ -369,7 +293,6 @@
                 val as = Random.shuffle(store.getData(txn, Seq(c)).zipWithIndex)
                 c -> {
                   if (c == batChannel) (data, -1) +: as else as
->>>>>>> 4461c4cd
                 }
               }.toMap
               extractFirstMatch(channels, Random.shuffle(matchCandidates), channelToIndexedData) match {
@@ -392,7 +315,7 @@
               .foreach {
                 case DataCandidate(candidateChannel, Datum(_, persistData), dataIndex) =>
                   if (!persistData && dataIndex >= 0) {
-                    store.removeDatum(txn, candidateChannel, dataIndex)
+                    store.removeDatum(txn, Seq(candidateChannel), dataIndex)
                   }
                   store.removeJoin(txn, candidateChannel, channels)
                 case _ =>
