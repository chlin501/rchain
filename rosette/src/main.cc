/* Mode: -*- C++ -*- */
/* @BC
 *		                Copyright (c) 1993
 *	    by Microelectronics and Computer Technology Corporation (MCC)
 *				All Rights Reserved
 *
 *	Permission to use, copy, modify, and distribute this software and its
 *	documentation for any purpose and without fee is hereby granted,
 *	provided that this notice be retained unaltered, and that the name of
 *	MCC and its shareholders and participants shall not be used in
 *	advertising or publicity pertaining to distribution of the software
 *	without specific written prior permission.
 *
 *	THIS SOFTWARE IS PROVIDED ``AS IS'' AND WITHOUT ANY EXPRESS OR
 *	IMPLIED WARRANTIES, INCLUDING, WITHOUT LIMITATION, THE IMPLIED
 *	WARRANTIES OF MERCHANTABILITY AND FITNESS FOR A PARTICULAR PURPOSE.
 */

/*
 * $Header: /mcc/project/carnot/root/master/pub-ess/src/main.cc,v 1.1.1.1
1993/02/12 01:25:49 tomlic Exp $
 *
 * $Log: main.cc,v $
// Revision 1.1.1.1  1993/02/12  01:25:49  tomlic
// pub release of rosette
//
 @EC */

#ifndef __RCS_ID__
#define __RCS_ID__
static const char* rcsid =
    "$Header: /mcc/project/carnot/root/master/pub-ess/src/main.cc,v 1.1.1.1 "
    "1993/02/12 01:25:49 tomlic Exp $";
#endif

#include "rosette.h"
#include "Prim.h"
#include "Reader.h"
#include "Vm.h"
#include <ctype.h>
#include <stdio.h>

extern int BigBang(int, char**, char**);
extern void BigCrunch();
extern int asyncHelper(int, int);

// reference to the configuration_force routine that causes loading
// of whatever libraries are desired for a given configuration

extern "C" void configuration_force_load();

static int _ForceLoadFlag_ = 0;

int main(int argc, char** argv, char** envp) {
<<<<<<< HEAD

    if (!BigBang(argc, argv, envp)) {
        vm->reset();
    }

=======
    char buf[BUFSIZ];
    setbuf(stdin, buf);
    if (!BigBang(argc, argv, envp)) {
        vm->reset();
    }
>>>>>>> 7c65914e
    vm->execute();

    if (_ForceLoadFlag_) {
        configuration_force_load();
    }

    while (!feof(stdin)) {
        const char* prompt = "rosette> ";
        /*
         * Turn off any async handling that might have been left on by a
         * crash-and-burn at the higher levels.
         */
        heap->gc();
        StdinReader->resetState();

        printf(prompt);
        Ob* x = StdinReader->readExpr();

        if (x == RBLEOF) {
            break;
        }

        clearerr(stdin);
        vm->evaluate(x);
    }

    putchar('\n');
    BigCrunch();
    exit(0);
}
<|MERGE_RESOLUTION|>--- conflicted
+++ resolved
@@ -52,19 +52,10 @@
 static int _ForceLoadFlag_ = 0;
 
 int main(int argc, char** argv, char** envp) {
-<<<<<<< HEAD
-
     if (!BigBang(argc, argv, envp)) {
         vm->reset();
     }
 
-=======
-    char buf[BUFSIZ];
-    setbuf(stdin, buf);
-    if (!BigBang(argc, argv, envp)) {
-        vm->reset();
-    }
->>>>>>> 7c65914e
     vm->execute();
 
     if (_ForceLoadFlag_) {
