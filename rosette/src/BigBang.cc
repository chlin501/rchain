/* Mode: -*- C++ -*- */
// vim: set ai ts=4 sw=4 expandtab
/* @BC
 *		                Copyright (c) 1993
 *	    by Microelectronics and Computer Technology Corporation (MCC)
 *				All Rights Reserved
 *
 *	Permission to use, copy, modify, and distribute this software and its
 *	documentation for any purpose and without fee is hereby granted,
 *	provided that this notice be retained unaltered, and that the name of
 *	MCC and its shareholders and participants shall not be used in
 *	advertising or publicity pertaining to distribution of the software
 *	without specific written prior permission.
 *
 *	THIS SOFTWARE IS PROVIDED ``AS IS'' AND WITHOUT ANY EXPRESS OR
 *	IMPLIED WARRANTIES, INCLUDING, WITHOUT LIMITATION, THE IMPLIED
 *	WARRANTIES OF MERCHANTABILITY AND FITNESS FOR A PARTICULAR PURPOSE.
 */

#include "rosette.h"

#include <stdarg.h>
#include <cerrno>

#include <unistd.h>
#include <sys/param.h>
#include <sys/file.h>
#include <sys/types.h>
#include <fcntl.h>

#include "RblAtom.h"
#include "CommandLine.h"
#include "Dynload.h"
#include "Expr.h"
#include "ForeignFun.h"
#include "Interrupt.h"
#include "Mbox.h"
#include "Meta.h"
#include "MI.h"
#include "Ob.h"
#include "Operation.h"
#include "Pattern.h"
#include "Prim.h"
#include "Reader.h"
#include "RBLstream.h"
#include "RBLstring.h"
#include "Table.h"
#include "Tuple.h"
/* #include "Unix.h" */
#include "Vm.h"
#include "Cstruct.h"

#include "BuiltinClass.h"
#include "ModuleInit.h"


int access(const char*, int);

convertArgReturnPair cnvArgRetPair;

pMeta TopMeta = (pMeta)INVALID;
pOb TopEnv = (pOb)INVALID;
TblObject* TopSBO = (TblObject*)INVALID;
TblObject* GlobalEnv = (TblObject*)INVALID;
pOb RBLEOF = INVALID;
pOb INCOMPLETE_IO = INVALID;
pOb READ_ERROR = INVALID;
pOb ABSENT = INVALID;
pOb obSBO = INVALID;
RBLstring* protoString = (RBLstring*)INVALID;
Tuple* protoTuple = (Tuple*)INVALID;

GenericDescriptor* obGenericDescriptor = (GenericDescriptor*)INVALID;
NullDescriptor* obNullDescriptor = (NullDescriptor*)INVALID;
AtomicDescriptor* obAtomicDescriptor = (AtomicDescriptor*)INVALID;
CStructure* obCStructure = (CStructure*)INVALID;
CArray* obCArray = (CArray*)INVALID;
CharArray* obCharArray = (CharArray*)INVALID;
CharArray0* obCharArray0 = (CharArray0*)INVALID;
CRef* obCRef = (CRef*)INVALID;
CharRef* obCharRef = (CharRef*)INVALID;
CRef0* obCRef0 = (CRef0*)INVALID;
CharRef0* obCharRef0 = (CharRef0*)INVALID;
AtomicDescriptor* obChar = (AtomicDescriptor*)INVALID;
CUnion* obCUnion = (CUnion*)INVALID;


int BuiltinClass::nClasses = 0;
BuiltinClass* BuiltinClass::root = 0;
uint32_t* BuiltinClass::counts = 0;
char** BuiltinClass::names = 0;


BuiltinClass::BuiltinClass(char* nm, pMeta* cmeta, pSBO* csbo, FIELD_FN ffn)
    : index(nClasses++),
      name(nm),
      clientMeta(cmeta),
      clientSBO(csbo),
      link(root),
      fieldfn(ffn) {
    root = this;
}

uint32_t* Base::obCounts = 0;
char** Base::classNames = {0};
void BuiltinClass::allocBuiltinClasses() {
    counts = new uint32_t[nClasses];
    names = new char*[nClasses];
    for (int i = 0; i < nClasses; i++) {
        counts[i] = 0;
        names[i] = "unknown";
    }

    Base::nClasses = nClasses;
    Base::classNames = names;
    Base::obCounts = counts;

    for (BuiltinClass* p = BuiltinClass::root; p; p = p->link) {
        p->alloc();
    }
}


void BuiltinClass::initBuiltinClasses() {
    assert(NIL != INVALID);
    assert(emptyMbox != INVALID);
    assert(lockedMbox != INVALID);

    for (BuiltinClass* p = BuiltinClass::root; p; p = p->link) {
        p->init();
    }
}


void BuiltinClass::enterBuiltinClasses() {
    for (BuiltinClass* p = BuiltinClass::root; p; p = p->link) {
        p->enter();
    }
}


void BuiltinClass::alloc() {
    BuiltinClass::names[index] = name;

    /*
     * Anything that has an extension vector is deemed to be extensible.
     * At boot time, the following classes are the only ones that
     * qualify; the others, (e.g., RequestExpr, or whatever) have fixed
     * formats and cannot have slots added to them.
     */

    /*
     * This is a stupid way to figure this out, and ought to be replaced
     * with a more automatic method.
     */

    const bool extensible = (clientMeta == &CLASS_META(Actor) ||
                             clientMeta == &CLASS_META(TblObject) ||
                             clientMeta == &CLASS_META(StdMeta) ||
                             clientMeta == &CLASS_META(IndexedMeta) ||
                             clientMeta == &CLASS_META(StdOprn) ||
                             clientMeta == &CLASS_META(MIActor) ||
                             clientMeta == &CLASS_META(Istream));

    /*
     * Pass a NULL map to StdMeta::create in order to postpone allocating
     * the RblTables for the map components of the StdMetas.  These
     * newly-created metas will also have bogus mboxes that need to be
     * properly initialized later.
     */

    if (*clientMeta == INVALID) {
        *clientMeta = (pMeta)heap->tenure(
            StdMeta::create(NULL, MAX_FIXNUM, RBLBOOL(extensible)));
    }

    /*
     * Pass INVALIDs for the meta, parents, and extensions of the sbo
     * objects that we are about to allocate, in order that we avoid
     * prematurely allocating other objects that can't yet be properly
     * initialized (because the meta and sbo framework isn't
     * initialized).
     */

    if (*clientSBO == INVALID) {
        *clientSBO =
            (pSBO)heap->tenure(Actor::create(INVALID, INVALID, (pExt)INVALID));
    }
}


void BuiltinClass::init() {
    const pMeta m = *clientMeta;
    const pSBO sbo = *clientSBO;

    /*
     * Because we don't know the relative order of allocation of the
     * CLASS_META and CLASS_SBO objects, some the extension objects for
     * the metas were undoubtedly allocated while
     * CLASS_META(StdExtension) and CLASS_SBO(StdExtension) were still
     * invalid.  We unconditionally patch the necessary fields here to
     * correct that problem.
     */

    /*
     * Notice also that we forego the use of the ASSIGN macro within this
     * routine, since we know that all values being assigned to the
     * various fields have already been tenured into old space.
     */

    m->extension->meta() = CLASS_META(StdExtension);
    m->extension->parent() = CLASS_SBO(StdExtension);

    /*
     * By now, all of the meta and sbo objects have been allocated, but
     * they haven't necessarily been initialized.  Thus, this routine can
     * use any routines that simply refer to CLASS_META and CLASS_SBO
     * objects (such as constructors, which just want to fill in the meta
     * and sbo fields of the objects), but it needs to be careful about
     * using routines that rely on completely initialized objects.
     */

    m->meta() = CLASS_META(StdMeta);
    m->parent() = CLASS_SBO(StdMeta);
    m->mbox = emptyMbox;

    /*
     * Fill in the meta map that describes the slots of objects that are
     * described by the meta we are initializing.  The routines
     * allocateMap and addKey are safe:  they may allocate new objects
     * (allocateMap will allocate a RblTable (which will cause the
     * recursive allocation of a Tuple), and addKey may allocate new
     * Tuples as keys are added), but they don't do anything else tricky.
     *
     */

    m->allocateMap();
    (*fieldfn)(this);

    /*
     * The SBOs were allocated without valid metas, parents, or
     * extensions, so all of those components must now be allocated and
     * initialized.
     */

    pMeta sbo_meta = StdMeta::create(NIL, FIXNUM(1));
    ASSIGN(sbo, meta(), sbo_meta);
    StdExtension* ext = StdExtension::create(0);
    ASSIGN(sbo, extension, ext);
    sbo->mbox = emptyMbox;
    sbo->parent() = TopSBO;
    META(sbo)->parent() = CLASS_SBO(StdMeta);
}


void BuiltinClass::obfield(const char* name, int offset, int indirect) {
    pMeta m = *clientMeta;
    m->map()->addKey(SYMBOL(name), LexVar(0, offset, indirect).atom);
}


void BuiltinClass::addrfield(const char* name, int offset, int indirect) {
    pMeta m = *clientMeta;
    m->map()->addKey(SYMBOL(name), AddrVar(0, offset, indirect).atom);
}


void BuiltinClass::bitfield(const char* name, int offset, int extent,
                            int indirect) {
    pMeta m = *clientMeta;
    m->map()->addKey(SYMBOL(name), BitField(0, offset, extent, indirect).atom);
}


void BuiltinClass::enter() {
    /*
     * Add an entry in the global environment for this sbo.
     */
    const pSBO sbo = *clientSBO;
    char buf[128];
    sprintf(buf, "%s-SBO", name);
    Define(buf, (pOb)sbo);
}


class RBLtopenv : public Ob {
   protected:
    RBLtopenv(Ob* meta, Ob* parent) : Ob(sizeof(RBLtopenv), meta, parent) {}

   public:
    static RBLtopenv* create();

    char* typestring() { return "TopEnv"; }
    const char* asCstring() { return "#top"; }
    Ob* invoke(Ctxt*) { return NIV; }
    Ob* lookup(Ob*, Ctxt*) { return ABSENT; }
    Location lex(Ob*, int) { return LocLimbo; }
};


RBLtopenv* RBLtopenv::create() {
    /*
     * This constructor expects to be called *after* sufficient
     * initialization has been performed that it can safely allocate a
     * new StdMeta object.
     */

    pMeta m = StdMeta::create(NIL, FIXNUM(1), RBLFALSE);
    void* loc = PALLOC1(sizeof(RBLtopenv), m);
    return new (loc) RBLtopenv(m, INVALID);
}


void InitBuiltinObs() {
    BuiltinClass::allocBuiltinClasses();

    /*
     * It would be nice if these variables could be initialized through
     * the usual module initialization mechanism, but they are used
     * pervasively throughout the allocation and initialization code, and
     * it is easier to allocate them specially than to go back later and
     * try to patch up everything that depends on them.
     */

    NIL = (Tuple*)heap->tenure(Tuple::create());
    NILexpr = (TupleExpr*)heap->tenure(TupleExpr::create());
    NILexpr->rest = NILexpr;
    emptyMbox = heap->tenure(EmptyMbox::create());
    lockedMbox = heap->tenure(LockedMbox::create());
    RBLEOF = heap->tenure(Actor::create());
    INCOMPLETE_IO = heap->tenure(Actor::create());
    READ_ERROR = heap->tenure(Actor::create());
    ABSENT = heap->tenure(Actor::create());

    TopMeta = (pMeta)heap->tenure(StdMeta::create(NIL, MAX_FIXNUM, RBLTRUE));
    TopMeta->meta() = TopMeta;
    TopMeta->map()->addKey(SYMBOL("map"),
                           LexVar(0, STDMETA_MAP_SLOT, INDIRECT).atom);
    TopMeta->map()->addKey(SYMBOL("ref-count"),
                           LexVar(0, STDMETA_REFCOUNT_SLOT, INDIRECT).atom);
    TopMeta->map()->addKey(SYMBOL("extensible"),
                           LexVar(0, STDMETA_EXTENSIBLE_SLOT, INDIRECT).atom);

    CLASS_META(StdMeta)->meta() = TopMeta;
    CLASS_META(StdMeta)->parent() = TopMeta;
    CLASS_META(IndexedMeta)->meta() = TopMeta;
    CLASS_META(IndexedMeta)->parent() = TopMeta;

    TopEnv = heap->tenure(RBLtopenv::create());
    TopEnv->parent() = TopEnv;
    TopSBO = (TblObject*)heap->tenure(TblObject::create());
    GlobalEnv = (TblObject*)heap->tenure(TblObject::create());

    TopSBO->parent() = TopEnv;
    GlobalEnv->parent() = TopSBO;
    RBLEOF->parent() = TopSBO;
    INCOMPLETE_IO->parent() = TopSBO;
    READ_ERROR->parent() = TopSBO;
    ABSENT->parent() = TopSBO;

    BuiltinClass::initBuiltinClasses();
    BuiltinClass::enterBuiltinClasses();

    Define("GlobalEnv", GlobalEnv);
    Define("Top-SBO", TopSBO);
    obSBO = heap->tenure(Actor::create());
    Define("Tuple", protoTuple = (Tuple*)heap->tenure(Tuple::create(1, NIV)));
    Define("String", protoString = (RBLstring*)heap->tenure(
                         RBLstring::create("a string")));
    Define("SBO", obSBO);

    CLASS_META(Tuple)->becomeIndexed(SLOT_NUM(Tuple, elem(0)));
    CLASS_META(TupleExpr)->becomeIndexed(SLOT_NUM(TupleExpr, elem(0)));
    CLASS_META(StdExtension)->becomeIndexed(SLOT_NUM(StdExtension, slot(0)));

    BuiltinPrim::initBuiltinPrims();
    BuiltinOprn::initBuiltinOprns();

    Module::initModules();
}


static void get_path_prefix(char* path, char* dir) {
    char* p = strrchr(path, '/');
    if (p) {
        int n = p - path;
        strncpy(dir, path, n);
        dir[n] = 0;
    } else {
        strcpy(dir, ".");
    }
}


const char* StandardExtensions[] = {".rbl", 0};


static FILE* FindBootFile() {
    char path[MAXPATHLEN];
    char* RosetteLib = getenv("ROSETTE_LIB");

    if (strcmp(BootFile, "") == 0) {
        if (RosetteLib) {
            strcpy(BootDirectory, RosetteLib);
        }

        strcpy(path, BootDirectory);
        strcat(path, "/");
        strcat(path, "boot.rbl");
    } else {
        get_path_prefix(BootFile, BootDirectory);
        strcpy(path, BootFile);
    }

    int baselen = strlen(path);
    const char** suffixp = StandardExtensions;

    // TODO(leaf): This doesn't work as advertised. If the file can't
    // be found, the path reported will incorrectly have the suffix
    // appended.
    for (; access(path, R_OK) && *suffixp; suffixp++) {
        path[baselen] = '\0';
        strcat(path, *suffixp);
    }

    if (!(*suffixp)) {
        suicide("can't find boot file '%s'", path);
    }

    Tuple* loadPaths = Tuple::create(1, RBLstring::create(BootDirectory));
    if (RosetteLib && strcmp(RosetteLib, BootDirectory)) {
        PROTECT(loadPaths);
        RBLstring* temp = RBLstring::create(RosetteLib);
        loadPaths = rcons(loadPaths, temp);
    }

    Define("load-paths", loadPaths);
    return fopen(path, "r");
}


static Tuple* GetArgv(int argc, char** argv) {
    Tuple* RosetteArgv = argc == 0 ? NIL : Tuple::create(argc, NIV);
    PROTECT(RosetteArgv);
    for (int i = 0; i < argc; i++) {
        RBLstring* arg = RBLstring::create(argv[i]);
        ASSIGN(RosetteArgv, elem(i), arg);
    }

    return RosetteArgv;
}

static RblTable* GetEnvp(char** envp) {
    int n = 0;
    for (; envp[n] != 0; n++) {
    }

    RblTable* RosetteEnvp = RblTable::create();
    PROTECT(RosetteEnvp);
    for (int i = 0; i < n; i++) {
        char* cstr = envp[i];
        for (; *cstr != 0; cstr++) {
            if (*cstr == '=') {
                *cstr = '\x00';
                Ob* k = SYMBOL(envp[i]);
                PROTECT(k);
                RBLstring* v = RBLstring::create(cstr + 1);
                *cstr = '=';
                RosetteEnvp->addKey(k, v);
                break;
            }
        }
    }

    return RosetteEnvp;
}

static void LoadBootFiles() {
    Reader* reader = Reader::create(FindBootFile());
    PROTECT(reader);

    Ob* expr = INVALID;
    while ((expr = reader->readExpr()) != RBLEOF) {
        vm->load(expr);
    }
}

static void LoadRunFile() {
    if (strcmp(RunFile, "") != 0) {
        FILE* run = fopen(RunFile, "r");
        if (run) {
            Reader* reader = Reader::create(run);
            PROTECT(reader);

            Ob* expr = INVALID;
            while ((expr = reader->readExpr()) != RBLEOF) {
                vm->load(expr);
            }
        } else {
            suicide("Unable to open RunFile \"%s\": %s", RunFile,
                    strerror(errno));
        }
    }
}

#if defined(MALLOC_DEBUGGING)
extern "C" {
int malloc_debug(int);
}
#endif

extern int restore(const char*, char*);

int InBigBang = 0;

int BigBang(int argc, char** argv, char** envp) {
    argc = ParseCommandLine(argc, argv);
    InBigBang = true;
    setsid();

    if (RestoringImage) {
        /**
         * This stuff must be (re-)initialized *after* the restore, since
         * restore will return them to their values at the time that the
         * image file was created.  This also assumes that the strings in
         * argv actually reside on the stack and are not clobbered by the
         * restore.
         */

        Define("argv", GetArgv(argc, argv));
        Define("envp", GetEnvp(envp));
        vm->resetSignals();

        /**
         * This bit of stream manipulation is necessary to reset the
         * stdin and stdout streams to the values appropriate for this
         * particular run, rather than the ones inherited from the image
         * that was dumped.  In particular, this will properly hook up
         * interactive stdin and stdout for an image that was generated
         * via redirected stdin and stdout.
         */

        *stdin = *fdopen(0, "r");
        *stdout = *fdopen(1, "w");
        *stderr = *fdopen(2, "w");
    }

<<<<<<< HEAD
    /**
     * Always reset the malloc_verify stuff to current settings,
     * regardless of whether we are restoring an image.  This permits us
     * maximum checking while building an image, but allows the built
     * image to run with no checking unless specifically overridden with
     * a command-line option.
     */
=======
/**
 * Always reset the malloc_verify stuff to current settings,
 * regardless of whether we are restoring an image.  This permits us
 * maximum checking while building an image, but allows the built
 * image to run with no checking unless specifically overridden with
 * a command-line option.
 */
>>>>>>> 1d7a5f8b

#if defined(MALLOC_DEBUGGING)
    malloc_debug(ParanoidAboutGC);
#endif

    /*
     * Always rebuild the loader so that it gets the current command
     * path, just in case the image has been moved from its birthplace in
     * the file system.
     */

    if (!RestoringImage) {
        heap = new Heap(InfantSpaceSize, SurvivorSpaceSize, OldSpaceChunkSize);

        InitBuiltinObs();

        vm = new VirtualMachine;

        Define("argv", GetArgv(argc, argv));
        Define("envp", GetEnvp(envp));
        LoadBootFiles();
        LoadRunFile();

        heap->tenureEverything();
    }

    handleInterrupts();
    InBigBang = false;

    return RestoringImage;
}


void BigCrunch() {
    delete vm;
    delete heap;
}


MODULE_INIT(BigBang) {
    Define("eof", RBLEOF);
    Define("incomplete-io", INCOMPLETE_IO);
    Define("read-error", READ_ERROR);
    Define("min-fixnum", MIN_FIXNUM);
    Define("max-fixnum", MAX_FIXNUM);
}


int asyncHelper(int fd, int desiredState) {
    int flags;
    int result;

#ifdef HANDLE_POLL_WITH_IO
    SET_SIGNAL_POLL_DESIRED(result);
#endif
    SET_SIGNAL_IO_DESIRED(result);

#ifndef HPUX
    if ((flags = fcntl(fd, F_GETFL, 0)) == -1) {
        return -1;
    }

#ifdef FCNTL_NONBLOCK
    if (desiredState) {
        flags |= FCNTL_NONBLOCK;
    } else {
        flags &= ~(FCNTL_NONBLOCK);
    }

#else
    DO_BLOCKING
#endif

        result = fcntl(fd, F_SETFL, flags);
#else
    flags = (desiredState ? 1 : 0);
    result = ioctl(fd, FIOSNBIO, &flags);

    if (result == 0) {
        flags = (desiredState ? 1 : 0);
        result = ioctl(fd, FIOASYNC, &flags);
    }
#endif

    if (result == -1) {
        printf("could not set non-block/async on: %d\n", fd);
#ifdef ALLOW_ASYNC_ERRORS
        return 0;
#else
        return -1;
#endif
    } else {
        return 0;
    }
}


DEF("async", asyncify, 1, 2) {
    FILE* f = stdin;

    CHECK_NOVAR(NARGS - 1, RblBool);
    int desiredState = BOOLVAL(ARG(NARGS - 1));
    if (NARGS == 2) {
        CHECK(0, Istream, stream);
        f = stream->reader->file;
    }

    if (asyncHelper(fileno(f), desiredState)) {
        return RBLstring::create((char*)sys_errmsg());
    }

    return NIV;
}


DEF("fdAsync", asyncify_fd, 2, 2) {
    CHECK_FIXNUM(0, fd);
    CHECK(1, RblBool, b);
    int desiredState = BOOLVAL(b);

    if (asyncHelper(fd, desiredState)) {
        return RBLstring::create((char*)sys_errmsg());
    }

    return NIV;
}<|MERGE_RESOLUTION|>--- conflicted
+++ resolved
@@ -545,15 +545,6 @@
         *stderr = *fdopen(2, "w");
     }
 
-<<<<<<< HEAD
-    /**
-     * Always reset the malloc_verify stuff to current settings,
-     * regardless of whether we are restoring an image.  This permits us
-     * maximum checking while building an image, but allows the built
-     * image to run with no checking unless specifically overridden with
-     * a command-line option.
-     */
-=======
 /**
  * Always reset the malloc_verify stuff to current settings,
  * regardless of whether we are restoring an image.  This permits us
@@ -561,7 +552,6 @@
  * image to run with no checking unless specifically overridden with
  * a command-line option.
  */
->>>>>>> 1d7a5f8b
 
 #if defined(MALLOC_DEBUGGING)
     malloc_debug(ParanoidAboutGC);
@@ -635,7 +625,7 @@
     DO_BLOCKING
 #endif
 
-        result = fcntl(fd, F_SETFL, flags);
+    result = fcntl(fd, F_SETFL, flags);
 #else
     flags = (desiredState ? 1 : 0);
     result = ioctl(fd, FIOSNBIO, &flags);
