package coop.rchain.comm.transport

import java.io.ByteArrayInputStream

import coop.rchain.comm._, CommError._
import coop.rchain.comm.protocol.routing._

import cats._, cats.data._, cats.implicits._
import coop.rchain.catscontrib._, Catscontrib._, ski._, TaskContrib._
import coop.rchain.shared.{Cell, Log, LogSource}

import scala.concurrent.duration._
import scala.util._
import io.grpc._, io.grpc.netty._
import io.netty.handler.ssl.{ClientAuth, SslContext, SslContextBuilder}
import coop.rchain.comm.protocol.routing.RoutingGrpcMonix.TransportLayerStub
import monix.eval._, monix.execution._
import scala.concurrent.TimeoutException

class TcpTransportLayer(host: String, port: Int, cert: String, key: String, maxMessageSize: Int)(
    implicit scheduler: Scheduler,
    cell: TcpTransportLayer.TransportCell[Task],
    log: Log[Task]
) extends TransportLayer[Task] {

  private val DefaultSendTimeout = 5.seconds

  private implicit val logSource: LogSource = LogSource(this.getClass)

  private def certInputStream = new ByteArrayInputStream(cert.getBytes())
  private def keyInputStream  = new ByteArrayInputStream(key.getBytes())

  private lazy val serverSslContext: SslContext =
    try {
      GrpcSslContexts
        .configure(SslContextBuilder.forServer(certInputStream, keyInputStream))
        .trustManager(HostnameTrustManagerFactory.Instance)
        .clientAuth(ClientAuth.REQUIRE)
        .build()
    } catch {
      case e: Throwable =>
        println(e.getMessage)
        throw e
    }

  private lazy val clientSslContext: SslContext =
    try {
      val builder = GrpcSslContexts.forClient
      builder.trustManager(HostnameTrustManagerFactory.Instance)
      builder.keyManager(certInputStream, keyInputStream)
      builder.build
    } catch {
      case e: Throwable =>
        println(e.getMessage)
        throw e
    }

  private def clientChannel(peer: PeerNode): Task[ManagedChannel] =
    for {
      _ <- log.debug(s"Creating new channel to peer ${peer.toAddress}")
      c <- Task.delay {
            NettyChannelBuilder
              .forAddress(peer.endpoint.host, peer.endpoint.tcpPort)
              .maxInboundMessageSize(maxMessageSize)
              .negotiationType(NegotiationType.TLS)
              .sslContext(clientSslContext)
              .intercept(new SslSessionClientInterceptor())
              .overrideAuthority(peer.id.toString)
              .build()
          }
    } yield c

  private def connection(peer: PeerNode, enforce: Boolean): Task[ManagedChannel] =
    cell.modify { s =>
      if (s.shutdown && !enforce)
        Task.raiseError(new RuntimeException("The transport layer has been shut down")).as(s)
      else
        for {
          c <- s.connections.get(peer).fold(clientChannel(peer))(_.pure[Task])
        } yield s.copy(connections = s.connections + (peer -> c))
    } >>= kp(cell.read.map(_.connections.apply(peer)))

  def disconnect(peer: PeerNode): Task[Unit] =
    cell.modify { s =>
      for {
        _ <- s.connections.get(peer) match {
              case Some(c) =>
                log
                  .debug(s"Disconnecting from peer ${peer.toAddress}")
                  .map(kp(Try(c.shutdown())))
                  .void
              case _ => Task.unit // ignore if connection does not exists already
            }
      } yield s.copy(connections = s.connections - peer)
    }

  private def withClient[A](peer: PeerNode, enforce: Boolean)(
      f: TransportLayerStub => Task[A]
  ): Task[A] =
    for {
      channel <- connection(peer, enforce)
      stub    <- Task.delay(RoutingGrpcMonix.stub(channel))
      result <- f(stub).doOnFinish {
                 case None    => Task.unit
                 case Some(_) => disconnect(peer)
               }
    } yield result

<<<<<<< HEAD
  private def innerRoundTrip(peer: PeerNode,
                             request: TLRequest,
                             timeout: FiniteDuration): Task[Either[CommError, TLResponse]] =
    withClient(peer, enforce = false)(_.ask(request).nonCancelingTimeout(timeout)).attempt
=======
  private def sendRequest(peer: PeerNode, request: TLRequest, enforce: Boolean): Task[TLResponse] =
    withClient(peer, enforce)(_.send(request))

  private def innerRoundTrip(
      peer: PeerNode,
      request: TLRequest,
      timeout: FiniteDuration,
      enforce: Boolean
  ): Task[Either[CommError, TLResponse]] =
    sendRequest(peer, request, enforce)
      .nonCancelingTimeout(timeout)
      .attempt
>>>>>>> 0479f9c1
      .map(_.leftMap {
        case _: TimeoutException => CommError.timeout
        case e: StatusRuntimeException if e.getStatus.getCode == Status.Code.UNAVAILABLE =>
          peerUnavailable(peer)
        case e => protocolException(e)
      })

  // TODO: Rename to send
  def roundTrip(peer: PeerNode, msg: Protocol, timeout: FiniteDuration): Task[CommErr[Protocol]] =
    for {
      tlResponseErr <- innerRoundTrip(peer, TLRequest(msg.some), timeout)
      pmErr <- tlResponseErr
                .flatMap(
                  tlr =>
                    tlr.payload match {
                      case p if p.isProtocol => Right(tlr.getProtocol)
                      case p if p.isNoResponse =>
                        Left(internalCommunicationError("Was expecting message, nothing arrived"))
                      case TLResponse.Payload.InternalServerError(ise) =>
                        Left(internalCommunicationError("Got response: " + ise.error.toStringUtf8))
                    }
                )
                .pure[Task]
    } yield pmErr

  private def innerSend(peer: PeerNode,
                        msg: Protocol,
                        enforce: Boolean = false,
                        timeOut: FiniteDuration = DefaultSendTimeout): Task[Unit] =
    withClient(peer, enforce) {
      _.tell(TLRequest(msg.some)).nonCancelingTimeoutTo(timeOut, Task.delay(peerUnavailable(peer)))
    }.attempt.void

  private def innerBroadcast(peers: Seq[PeerNode],
                             msg: Protocol,
                             enforce: Boolean = false,
                             timeOut: FiniteDuration = DefaultSendTimeout): Task[Unit] =
    Task.gatherUnordered(peers.map(innerSend(_, msg, enforce, timeOut))).void

  def send(peer: PeerNode, msg: Protocol): Task[Unit] =
    innerSend(peer, msg)

  def broadcast(peers: Seq[PeerNode], msg: Protocol): Task[Unit] =
    innerBroadcast(peers, msg)

  private def receiveInternal(parallelism: Int)(
      dispatch: Protocol => Task[CommunicationResponse]): Task[Cancelable] = {

    def dispatchInternal: ServerMessage => Task[Unit] = {
      // TODO: consider logging on failure (Left)
      case Tell(protocol) => dispatch(protocol).attempt.void
      case Ask(protocol, sender) =>
        dispatch(protocol).attempt.map {
          case Left(e)         => sender.failWith(e)
          case Right(response) => sender.reply(response)
        }.void
    }

    Task.delay {
      new TcpServerObservable(port, serverSslContext, maxMessageSize)
        .mapParallelUnordered(parallelism)(dispatchInternal)
        .subscribe()
    }
  }

  def receive(dispatch: Protocol => Task[CommunicationResponse]): Task[Unit] =
    cell.modify { s =>
      for {
        server <- s.server match {
                   case Some(_) =>
                     Task.raiseError(
<<<<<<< HEAD
                       new RuntimeException("TransportLayer server is already started"))
                   case _ =>
                     val parallelism = Runtime.getRuntime.availableProcessors()
                     receiveInternal(parallelism)(dispatch)
=======
                       new RuntimeException("TransportLayer server is already started")
                     )
                   case _ => buildServer(new TransportLayerImpl(dispatch))
>>>>>>> 0479f9c1
                 }
      } yield s.copy(server = Some(server))

    }

  def shutdown(msg: Protocol): Task[Unit] = {
    def shutdownServer: Task[Unit] = cell.modify { s =>
      for {
        _ <- log.info("Shutting down server")
        _ <- s.server.fold(Task.unit)(server => Task.delay(server.cancel()))
      } yield s.copy(server = None, shutdown = true)
    }

    def sendShutdownMessages: Task[Unit] =
      for {
        peers <- cell.read.map(_.connections.keys.toSeq)
        _     <- log.info("Sending shutdown message to all peers")
        _     <- innerBroadcast(peers, msg, enforce = true, timeOut = 500.milliseconds)
        _     <- log.info("Disconnecting from all peers")
        _     <- Task.gatherUnordered(peers.map(disconnect))
      } yield ()

    cell.read.flatMap { s =>
      if (s.shutdown) Task.unit
      else shutdownServer *> sendShutdownMessages
    }
  }
}

object TcpTransportLayer {
  type Connection          = ManagedChannel
  type Connections         = Map[PeerNode, Connection]
  type TransportCell[F[_]] = Cell[F, TransportState]
}

case class TransportState(
    connections: TcpTransportLayer.Connections = Map.empty,
    server: Option[Cancelable] = None,
    shutdown: Boolean = false
)

object TransportState {
  def empty: TransportState = TransportState()
<<<<<<< HEAD
=======
}

class TransportLayerImpl(dispatch: Protocol => Task[CommunicationResponse])
    extends RoutingGrpcMonix.TransportLayer {

  def send(request: TLRequest): Task[TLResponse] =
    request.protocol
      .fold(internalServerError("protocol not available in request").pure[Task]) { protocol =>
        dispatch(protocol) map {
          case NotHandled(error)            => internalServerError(error.message)
          case HandledWitoutMessage         => noResponse
          case HandledWithMessage(response) => returnProtocol(response)
        }
      }

  private def returnProtocol(protocol: Protocol): TLResponse =
    TLResponse(TLResponse.Payload.Protocol(protocol))

  // TODO InternalServerError should take msg in constructor
  private def internalServerError(msg: String): TLResponse =
    TLResponse(
      TLResponse.Payload
        .InternalServerError(InternalServerError(ProtocolHelper.toProtocolBytes(msg)))
    )

  private def noResponse: TLResponse =
    TLResponse(TLResponse.Payload.NoResponse(NoResponse()))
>>>>>>> 0479f9c1
}<|MERGE_RESOLUTION|>--- conflicted
+++ resolved
@@ -106,25 +106,12 @@
                }
     } yield result
 
-<<<<<<< HEAD
-  private def innerRoundTrip(peer: PeerNode,
-                             request: TLRequest,
-                             timeout: FiniteDuration): Task[Either[CommError, TLResponse]] =
-    withClient(peer, enforce = false)(_.ask(request).nonCancelingTimeout(timeout)).attempt
-=======
-  private def sendRequest(peer: PeerNode, request: TLRequest, enforce: Boolean): Task[TLResponse] =
-    withClient(peer, enforce)(_.send(request))
-
   private def innerRoundTrip(
       peer: PeerNode,
       request: TLRequest,
-      timeout: FiniteDuration,
-      enforce: Boolean
+      timeout: FiniteDuration
   ): Task[Either[CommError, TLResponse]] =
-    sendRequest(peer, request, enforce)
-      .nonCancelingTimeout(timeout)
-      .attempt
->>>>>>> 0479f9c1
+    withClient(peer, enforce = false)(_.ask(request).nonCancelingTimeout(timeout)).attempt
       .map(_.leftMap {
         case _: TimeoutException => CommError.timeout
         case e: StatusRuntimeException if e.getStatus.getCode == Status.Code.UNAVAILABLE =>
@@ -150,18 +137,22 @@
                 .pure[Task]
     } yield pmErr
 
-  private def innerSend(peer: PeerNode,
-                        msg: Protocol,
-                        enforce: Boolean = false,
-                        timeOut: FiniteDuration = DefaultSendTimeout): Task[Unit] =
+  private def innerSend(
+      peer: PeerNode,
+      msg: Protocol,
+      enforce: Boolean = false,
+      timeOut: FiniteDuration = DefaultSendTimeout
+  ): Task[Unit] =
     withClient(peer, enforce) {
       _.tell(TLRequest(msg.some)).nonCancelingTimeoutTo(timeOut, Task.delay(peerUnavailable(peer)))
     }.attempt.void
 
-  private def innerBroadcast(peers: Seq[PeerNode],
-                             msg: Protocol,
-                             enforce: Boolean = false,
-                             timeOut: FiniteDuration = DefaultSendTimeout): Task[Unit] =
+  private def innerBroadcast(
+      peers: Seq[PeerNode],
+      msg: Protocol,
+      enforce: Boolean = false,
+      timeOut: FiniteDuration = DefaultSendTimeout
+  ): Task[Unit] =
     Task.gatherUnordered(peers.map(innerSend(_, msg, enforce, timeOut))).void
 
   def send(peer: PeerNode, msg: Protocol): Task[Unit] =
@@ -170,8 +161,9 @@
   def broadcast(peers: Seq[PeerNode], msg: Protocol): Task[Unit] =
     innerBroadcast(peers, msg)
 
-  private def receiveInternal(parallelism: Int)(
-      dispatch: Protocol => Task[CommunicationResponse]): Task[Cancelable] = {
+  private def receiveInternal(
+      parallelism: Int
+  )(dispatch: Protocol => Task[CommunicationResponse]): Task[Cancelable] = {
 
     def dispatchInternal: ServerMessage => Task[Unit] = {
       // TODO: consider logging on failure (Left)
@@ -196,16 +188,11 @@
         server <- s.server match {
                    case Some(_) =>
                      Task.raiseError(
-<<<<<<< HEAD
-                       new RuntimeException("TransportLayer server is already started"))
+                       new RuntimeException("TransportLayer server is already started")
+                     )
                    case _ =>
                      val parallelism = Runtime.getRuntime.availableProcessors()
                      receiveInternal(parallelism)(dispatch)
-=======
-                       new RuntimeException("TransportLayer server is already started")
-                     )
-                   case _ => buildServer(new TransportLayerImpl(dispatch))
->>>>>>> 0479f9c1
                  }
       } yield s.copy(server = Some(server))
 
@@ -249,34 +236,4 @@
 
 object TransportState {
   def empty: TransportState = TransportState()
-<<<<<<< HEAD
-=======
-}
-
-class TransportLayerImpl(dispatch: Protocol => Task[CommunicationResponse])
-    extends RoutingGrpcMonix.TransportLayer {
-
-  def send(request: TLRequest): Task[TLResponse] =
-    request.protocol
-      .fold(internalServerError("protocol not available in request").pure[Task]) { protocol =>
-        dispatch(protocol) map {
-          case NotHandled(error)            => internalServerError(error.message)
-          case HandledWitoutMessage         => noResponse
-          case HandledWithMessage(response) => returnProtocol(response)
-        }
-      }
-
-  private def returnProtocol(protocol: Protocol): TLResponse =
-    TLResponse(TLResponse.Payload.Protocol(protocol))
-
-  // TODO InternalServerError should take msg in constructor
-  private def internalServerError(msg: String): TLResponse =
-    TLResponse(
-      TLResponse.Payload
-        .InternalServerError(InternalServerError(ProtocolHelper.toProtocolBytes(msg)))
-    )
-
-  private def noResponse: TLResponse =
-    TLResponse(TLResponse.Payload.NoResponse(NoResponse()))
->>>>>>> 0479f9c1
 }