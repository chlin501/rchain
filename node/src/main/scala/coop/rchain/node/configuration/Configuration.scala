package coop.rchain.node.configuration

import java.io.File
import java.net.InetAddress
import java.nio.file.{Path, Paths}

import cats.implicits._

import coop.rchain.blockstorage.{BlockDagFileStorage, LMDBBlockStore}
import coop.rchain.casper.CasperConf
import coop.rchain.catscontrib.ski._
import coop.rchain.comm._
import coop.rchain.node.IpChecker
import coop.rchain.node.configuration.toml.error._
import coop.rchain.node.configuration.toml.{Configuration => TomlConfiguration}
import coop.rchain.shared.{Log, LogSource}
import coop.rchain.shared.StoreType
import coop.rchain.shared.StoreType._

import monix.eval.Task
import scala.concurrent.duration._

object Configuration {
  private implicit val logSource: LogSource = LogSource(this.getClass)

  private val dockerProfile =
    Profile("docker", dataDir = (() => Paths.get("/var/lib/rnode"), "Defaults to /var/lib/rnode"))

  private val defaultProfile =
    Profile(
      "default",
      dataDir = (() => Paths.get(sys.props("user.home"), ".rnode"), "Defaults to $HOME/.rnode")
    )

  private val profiles: Map[String, Profile] =
    Map(defaultProfile.name -> defaultProfile, dockerProfile.name -> dockerProfile)

  private val DefaultPort                       = 40400
  private val DefaultGrpcPortExternal           = 40401
  private val DefaultGrpcPortInternal           = 40402
  private val DefaultHttPort                    = 40403
  private val DefaultKademliaPort               = 40404
  private val DefaultGrpcHost                   = "localhost"
  private val DefaultDynamicHostAddress         = false
  private val DefaultNoUpNP                     = false
  private val DefaultStandalone                 = false
  private val DefaultTimeout                    = 2000
  private val DefaultGenesisValidator           = false
  private val DefaultMapSize: Long              = 1024L * 1024L * 1024L
  private val DefaultStoreType: StoreType       = LMDB
  private val DefaultCasperBlockStoreSize: Long = 1024L * 1024L * 1024L
  private val DefaultNumValidators              = 5
  private val DefaultValidatorSigAlgorithm      = "ed25519"
  private val DefaultCertificateFileName        = "node.certificate.pem"
  private val DefaultKeyFileName                = "node.key.pem"
  private val DefaultSecureRandomNonBlocking    = false
  private val DefaultMaxNumOfConnections        = 500
  private val DefaultRequiredSigns              = 0
  private val DefaultApprovalProtocolDuration   = 5.minutes
  private val DefaultApprovalProtocolInterval   = 5.seconds
  // TODO this temporarly makes the allowed message size to be  256 MB on startup
  // This will be rolled back after CORE-1394 and Kents changes
  private val DefaultMaxMessageSize: Int = 256 * 1024 * 1024
  // within range HTTP2 RFC 7540
  private val MaxMessageSizeMinimumValue: Int = 10 * 1024 * 1024
  private val MaxMessageSizeMaximumValue: Int = DefaultMaxMessageSize * 4
  private val DefaultMinimumBond: Long        = 1L
  private val DefaultMaximumBond: Long        = Long.MaxValue
  private val DefaultHasFaucet: Boolean       = false

  private val DefaultBootstrapServer: PeerNode = PeerNode
    .fromAddress(
      "rnode://de6eed5d00cf080fc587eeb412cb31a75fd10358@52.119.8.109?protocol=40400&discovery=40404"
    )
    .right
    .get
  private val DefaultShardId = "rchain"

  private val DefaultKamonPrometheus  = false
  private val DefaultKamonInfluxDb    = false
  private val DefaultInfluxDbHostname = "127.0.0.1"
  private val DefaultInfluxDbPort     = 8086
  private val DefaultInfluxDbDatabase = "rnode"

  private def loadConfigurationFile(
      configFile: File
  )(implicit log: Log[Task]): Task[Option[TomlConfiguration]] =
    for {
      _       <- log.info(s"Using configuration file: $configFile")
      configE <- Task.delay(toml.TomlConfiguration.from(configFile))
      exit <- configE.fold(
               {
                 case ConfigurationParseError(e) =>
                   Log[Task]
                     .error(s"Can't parse the configuration: $e")
                     .as(true)
                 case ConfigurationAstError(e) =>
                   Log[Task]
                     .error(s"The structure of the configuration is not valid: $e")
                     .as(true)
                 case ConfigurationFileNotFound(f) =>
                   Log[Task]
                     .warn(s"Configuration file $f not found")
                     .as(false)
               },
               kp(Task.now(false))
             )
      _      = if (exit) System.exit(1)
      config <- Task.pure(configE.toOption)
    } yield config

  def apply(arguments: Seq[String])(implicit log: Log[Task]): Task[Configuration] =
    for {
      options <- Task.delay(commandline.Options(arguments))
      profile <- Task.pure(options.profile.toOption.flatMap(profiles.get).getOrElse(defaultProfile))
      result  <- apply(options, subcommand(options), profile)
    } yield result

  private def apply(options: commandline.Options, command: Command, profile: Profile)(
      implicit log: Log[Task]
  ): Task[Configuration] =
    if (command == Run) {
      for {
        dataDir    <- Task.pure(options.run.dataDir.getOrElse(profile.dataDir._1()))
        _          = System.setProperty("rnode.data.dir", dataDir.toString)
        configFile <- Task.delay(options.configFile.getOrElse(dataDir.resolve("rnode.toml")).toFile)
        config     <- loadConfigurationFile(configFile)
        effectiveDataDir <- Task.pure(
                             if (options.run.dataDir.isDefined) dataDir
                             else config.flatMap(_.server.flatMap(_.dataDir)).getOrElse(dataDir)
                           )
        _      = System.setProperty("rnode.data.dir", effectiveDataDir.toString)
        result <- Task.pure(apply(effectiveDataDir, command, options, config))
        _      <- log.info(s"Starting with profile ${profile.name}")
      } yield result
    } else {
      val dataDir = profile.dataDir._1()
      System.setProperty("rnode.data.dir", dataDir.toString)
      Task.pure(
        new Configuration(
          command,
          Server(
            None,
            DefaultPort,
            DefaultHttPort,
            DefaultKademliaPort,
            DefaultDynamicHostAddress,
            DefaultNoUpNP,
            DefaultTimeout,
            DefaultBootstrapServer,
            DefaultStandalone,
            DefaultGenesisValidator,
            dataDir,
            DefaultMapSize,
            DefaultStoreType,
            DefaultMaxNumOfConnections,
            DefaultMaxMessageSize
          ),
          GrpcServer(
            options.grpcHost.getOrElse(DefaultGrpcHost),
            options.grpcPort.getOrElse(DefaultGrpcPortExternal),
            options.grpcPortInternal.getOrElse(DefaultGrpcPortInternal)
          ),
          Tls(
            dataDir.resolve(DefaultCertificateFileName),
            Paths.get(DefaultKeyFileName),
            customCertificateLocation = false,
            customKeyLocation = false,
            secureRandomNonBlocking = false
          ),
          CasperConf(
            None,
            None,
            DefaultValidatorSigAlgorithm,
            None,
            None,
            DefaultNumValidators,
            dataDir.resolve("genesis"),
            None,
            createGenesis = false,
            shardId = DefaultShardId,
            approveGenesis = false,
            requiredSigs = -1,
            approveGenesisDuration = 100.days,
            approveGenesisInterval = 1.day,
            deployTimestamp = None,
            minimumBond = DefaultMinimumBond,
            maximumBond = DefaultMaximumBond,
            hasFaucet = DefaultHasFaucet
          ),
          LMDBBlockStore.Config(dataDir.resolve("casper-block-store"), DefaultCasperBlockStoreSize),
<<<<<<< HEAD
          Kamon(prometheus = false, None),
=======
          BlockDagFileStorage.Config(
            dataDir.resolve("casper-block-dag-file-storage-latest-messages-log"),
            dataDir.resolve("casper-block-dag-file-storage-latest-messages-crc"),
            dataDir.resolve("casper-block-dag-file-storage-block-metadata-log"),
            dataDir.resolve("casper-block-dag-file-storage-block-metadata-crc"),
            dataDir.resolve("casper-block-dag-file-storage-checkpoints")
          ),
>>>>>>> d2b9ab53
          options
        )
      )
    }

  private def apply(
      dataDir: Path,
      command: Command,
      options: commandline.Options,
      config: Option[TomlConfiguration]
  ): Configuration = {
    import commandline.Options._

    def getOpt[A](
        fo: commandline.Options => Option[A],
        fc: TomlConfiguration => Option[A]
    ): Option[A] =
      fo(options).orElse(config.flatMap(fc))

    def get[A](
        fo: commandline.Options => Option[A],
        fc: TomlConfiguration => Option[A],
        default: => A
    ): A =
      getOpt(fo, fc).getOrElse(default)

    // gRPC
    val grpcHost: String = get(_.grpcHost, _.grpcServer.flatMap(_.host), DefaultGrpcHost)
    val grpcPortExternal: Int =
      get(_.grpcPort, _.grpcServer.flatMap(_.port), DefaultGrpcPortExternal)
    val grpcPortInternal: Int =
      get(_.grpcPortInternal, _.grpcServer.flatMap(_.portInternal), DefaultGrpcPortInternal)

    // Server
    val port: Int     = get(_.run.port, _.server.flatMap(_.port), DefaultPort)
    val httpPort: Int = get(_.run.httpPort, _.server.flatMap(_.httpPort), DefaultHttPort)
    val kademliaPort: Int =
      get(_.run.kademliaPort, _.server.flatMap(_.kademliaPort), DefaultKademliaPort)
    val dynamicHostAddress: Boolean =
      get(
        _.run.dynamicHostAddress,
        _.server.flatMap(_.dynamicHostAddress),
        DefaultDynamicHostAddress
      )
    val noUpnp: Boolean = get(_.run.noUpnp, _.server.flatMap(_.noUpnp), DefaultNoUpNP)
    val defaultTimeout: Int =
      get(_.run.defaultTimeout, _.server.flatMap(_.defaultTimeout), DefaultTimeout)
    val bootstrap: PeerNode =
      get(_.run.bootstrap, _.server.flatMap(_.bootstrap), DefaultBootstrapServer)
    val standalone: Boolean =
      get(_.run.standalone, _.server.flatMap(_.standalone), DefaultStandalone)
    val genesisValidator: Boolean =
      get(_.run.genesisValidator, _.server.flatMap(_.genesisValidator), DefaultGenesisValidator)
    val requiredSigs =
      get(_.run.requiredSigs, _.validators.flatMap(_.requiredSigs), DefaultRequiredSigns)
    val genesisApproveInterval =
      get(
        _.run.interval,
        _.validators.flatMap(_.approveGenesisInterval),
        DefaultApprovalProtocolInterval
      )
    val genesisAppriveDuration =
      get(
        _.run.duration,
        _.validators.flatMap(_.approveGenesisDuration),
        DefaultApprovalProtocolDuration
      )

    val deployTimestamp = getOpt(_.run.deployTimestamp, _.validators.flatMap(_.deployTimestamp))

    val host: Option[String] = getOpt(_.run.host, _.server.flatMap(_.host))
    val mapSize: Long        = get(_.run.mapSize, _.server.flatMap(_.mapSize), DefaultMapSize)
    val storeType: StoreType =
      get(_.run.storeType, _.server.flatMap(_.storeType.flatMap(StoreType.from)), DefaultStoreType)
    val casperBlockStoreSize: Long = get(
      _.run.casperBlockStoreSize,
      _.server.flatMap(_.casperBlockStoreSize),
      DefaultCasperBlockStoreSize
    )

    // TLS
    val certificate: Option[Path] = getOpt(_.run.certificate, _.tls.flatMap(_.certificate))
    val key: Option[Path]         = getOpt(_.run.key, _.tls.flatMap(_.key))

    val certificatePath: Path = certificate.getOrElse(dataDir.resolve(DefaultCertificateFileName))

    val keyPath: Path = key.getOrElse(dataDir.resolve(DefaultKeyFileName))

    val secureRandomNonBlocking =
      get(_.run.secureRandomNonBlocking, _ => None, DefaultSecureRandomNonBlocking)

    // Validators
    val numValidators =
      get(_.run.numValidators, _.validators.flatMap(_.count), DefaultNumValidators)
    val bondsFile          = getOpt(_.run.bondsFile, _.validators.flatMap(_.bondsFile))
    val knownValidators    = getOpt(_.run.knownValidators, _.validators.flatMap(_.known))
    val validatorPublicKey = getOpt(_.run.validatorPublicKey, _.validators.flatMap(_.publicKey))

    val maybePrivateKeyPath =
      getOpt(
        _.run.validatorPrivateKeyPath.toOption.map(Right(_)),
        _.validators.flatMap(_.privateKeyPath).map(Right(_))
      )

    val maybePrivateKey =
      getOpt(_.run.validatorPrivateKey, _.validators.flatMap(_.privateKey)).map(Left(_))

    val validatorPrivateKey = maybePrivateKeyPath.orElse(maybePrivateKey)

    val validatorSigAlgorithm = get(
      _.run.validatorSigAlgorithm,
      _.validators.flatMap(_.sigAlgorithm),
      DefaultValidatorSigAlgorithm
    )
    val walletsFile: Option[String] = getOpt(_.run.walletsFile, _.validators.flatMap(_.walletsFile))
    val minimumBond =
      get(_.run.minimumBond, _.validators.flatMap(_.minimumBond), DefaultMinimumBond)
    val maximumBond =
      get(_.run.maximumBond, _.validators.flatMap(_.maximumBond), DefaultMaximumBond)
    val hasFaucet = get(_.run.hasFaucet, _.validators.flatMap(_.hasFaucet), DefaultHasFaucet)
    val maxNumOfConnections = get(
      _.run.maxNumOfConnections,
      _.server.flatMap(_.maxNumOfConnections),
      DefaultMaxNumOfConnections
    )

    val maxMessageSize: Int =
      Math.max(
        MaxMessageSizeMinimumValue,
        Math.min(
          MaxMessageSizeMaximumValue,
          get(_.run.maxMessageSize, _.server.flatMap(_.maxMessageSize), DefaultMaxMessageSize)
        )
      )

    val shardId = get(_.run.shardId, _.validators.flatMap(_.shardId), DefaultShardId)

    val kamonPrometheus =
      get(_.run.prometheus, _.kamon.flatMap(_.prometheus), DefaultKamonPrometheus)
    val kamonInfluxDb = get(kp(None), _.kamon.flatMap(_.influxDb), DefaultKamonInfluxDb)

    val influxDb =
      if (kamonInfluxDb) {
        val influxDbHostname =
          get(kp(None), _.influxDb.flatMap(_.hostname), DefaultInfluxDbHostname)
        val influxDbPort = get(kp(None), _.influxDb.flatMap(_.port), DefaultInfluxDbPort)
        val influxDbDatabase =
          get(kp(None), _.influxDb.flatMap(_.database), DefaultInfluxDbDatabase)
        Some(InfluxDb(influxDbHostname, influxDbPort, influxDbDatabase))
      } else None

    val server = Server(
      host,
      port,
      httpPort,
      kademliaPort,
      host.isEmpty && dynamicHostAddress,
      noUpnp,
      defaultTimeout,
      bootstrap,
      standalone,
      genesisValidator,
      dataDir,
      mapSize,
      storeType,
      maxNumOfConnections,
      maxMessageSize
    )
    val grpcServer = GrpcServer(
      grpcHost,
      grpcPortExternal,
      grpcPortInternal
    )
    val tls = Tls(
      certificatePath,
      keyPath,
      certificate.isDefined,
      key.isDefined,
      secureRandomNonBlocking
    )

    val casper =
      CasperConf(
        validatorPublicKey,
        validatorPrivateKey,
        validatorSigAlgorithm,
        bondsFile,
        knownValidators,
        numValidators,
        dataDir.resolve("genesis"),
        walletsFile,
        minimumBond,
        maximumBond,
        hasFaucet,
        requiredSigs,
        shardId,
        standalone,
        genesisValidator,
        genesisApproveInterval,
        genesisAppriveDuration,
        deployTimestamp
      )
<<<<<<< HEAD

    val blockstorage =
      LMDBBlockStore.Config(
        dataDir.resolve("casper-block-store"),
        casperBlockStoreSize
      )

    val kamon =
      Kamon(
        kamonPrometheus,
        influxDb
      )
=======
    val blockstorage = LMDBBlockStore.Config(
      dataDir.resolve("casper-block-store"),
      casperBlockStoreSize
    )
    val blockDagStorage = BlockDagFileStorage.Config(
      dataDir.resolve("casper-block-dag-file-storage-latest-messages-log"),
      dataDir.resolve("casper-block-dag-file-storage-latest-messages-crc"),
      dataDir.resolve("casper-block-dag-file-storage-block-metadata-log"),
      dataDir.resolve("casper-block-dag-file-storage-block-metadata-crc"),
      dataDir.resolve("casper-block-dag-file-storage-checkpoints")
    )
>>>>>>> d2b9ab53

    new Configuration(
      command,
      server,
      grpcServer,
      tls,
      casper,
      blockstorage,
<<<<<<< HEAD
      kamon,
=======
      blockDagStorage,
>>>>>>> d2b9ab53
      options
    )
  }

  private def subcommand(options: commandline.Options): Command =
    options.subcommand match {
      case Some(options.eval)        => Eval(options.eval.fileNames())
      case Some(options.repl)        => Repl
      case Some(options.diagnostics) => Diagnostics
      case Some(options.deploy)      =>
        //TODO: change the defaults before main net
        import options.deploy._
        Deploy(
          from.getOrElse("0x"),
          phloLimit(),
          phloPrice(),
          nonce.getOrElse(0),
          location()
        )
      case Some(options.deployDemo) => DeployDemo
      case Some(options.propose)    => Propose
      case Some(options.showBlock)  => ShowBlock(options.showBlock.hash())
      case Some(options.showBlocks) =>
        import options.showBlocks._
        ShowBlocks(depth.getOrElse(1))
      case Some(options.run)        => Run
      case Some(options.dataAtName) => DataAtName(options.dataAtName.name())
      case Some(options.contAtName) => ContAtName(options.contAtName.name())
      case Some(options.bondingDeployGen) =>
        import options.bondingDeployGen._
        BondingDeployGen(bondKey(), ethAddr(), amount(), privateKey(), publicKey())
      case Some(options.faucetBondingDeployGen) =>
        import options.faucetBondingDeployGen._
        FaucetBondingDeployGen(amount(), sigAlgorithm(), privateKey(), publicKey())
      case _ => Help
    }
}

final class Configuration(
    val command: Command,
    val server: Server,
    val grpcServer: GrpcServer,
    val tls: Tls,
    val casper: CasperConf,
    val blockstorage: LMDBBlockStore.Config,
<<<<<<< HEAD
    val kamon: Kamon,
=======
    val blockDagStorage: BlockDagFileStorage.Config,
>>>>>>> d2b9ab53
    private val options: commandline.Options
) {
  import coop.rchain.catscontrib.Capture._
  private implicit val logSource: LogSource = LogSource(this.getClass)

  def printHelp(): Task[Unit] = Task.delay(options.printHelp())

  def fetchLocalPeerNode(
      id: NodeIdentifier
  )(implicit log: Log[Task]): Task[PeerNode] =
    for {
      externalAddress <- retriveExternalAddress
      host            <- fetchHost(externalAddress)
      peerNode        = PeerNode.from(id, host, server.port, server.kademliaPort)
    } yield peerNode

  def checkLocalPeerNode(
      peerNode: PeerNode
  )(implicit log: Log[Task]): Task[Option[PeerNode]] =
    for {
      r      <- checkAll()
      (_, a) = r
      host <- if (a == peerNode.endpoint.host) Task.now(Option.empty[String])
             else log.info(s"external IP address has changed to $a").map(kp(Some(a)))
    } yield host.map(h => PeerNode.from(peerNode.id, h, server.port, server.kademliaPort))

  private def fetchHost(externalAddress: Option[String])(implicit log: Log[Task]): Task[String] =
    server.host match {
      case Some(h) => Task.pure(h)
      case None    => whoAmI(externalAddress)
    }

  private def retriveExternalAddress(implicit log: Log[Task]): Task[Option[String]] =
    if (server.noUpnp) None.pure[Task]
    else UPnP.assurePortForwarding[Task](List(server.port))

  private def check(source: String, from: String): Task[(String, Option[String])] =
    IpChecker.checkFrom[Task](from).map((source, _))

  private def checkNext(
      prev: (String, Option[String]),
      next: => Task[(String, Option[String])]
  ): Task[(String, Option[String])] =
    prev._2.fold(next)(_ => Task.pure(prev))

  private def upnpIpCheck(externalAddress: Option[String]): Task[(String, Option[String])] =
    Task.delay(("UPnP", externalAddress.map(InetAddress.getByName(_).getHostAddress)))

  private def checkAll(externalAddress: Option[String] = None): Task[(String, String)] =
    for {
      r1 <- check("AmazonAWS service", "http://checkip.amazonaws.com")
      r2 <- checkNext(r1, check("WhatIsMyIP service", "http://bot.whatismyipaddress.com"))
      r3 <- checkNext(r2, upnpIpCheck(externalAddress))
      r4 <- checkNext(r3, Task.pure("failed to guess", Some("localhost")))
    } yield {
      val (s, Some(a)) = r4
      (s, a)
    }

  private def whoAmI(externalAddress: Option[String])(
      implicit log: Log[Task]
  ): Task[String] =
    for {
      _      <- log.info("flag --host was not provided, guessing your external IP address")
      r      <- checkAll(externalAddress)
      (s, a) = r
      _      <- log.info(s"guessed $a from source: $s")
    } yield a
}

case class Profile(name: String, dataDir: (() => Path, String))<|MERGE_RESOLUTION|>--- conflicted
+++ resolved
@@ -189,9 +189,6 @@
             hasFaucet = DefaultHasFaucet
           ),
           LMDBBlockStore.Config(dataDir.resolve("casper-block-store"), DefaultCasperBlockStoreSize),
-<<<<<<< HEAD
-          Kamon(prometheus = false, None),
-=======
           BlockDagFileStorage.Config(
             dataDir.resolve("casper-block-dag-file-storage-latest-messages-log"),
             dataDir.resolve("casper-block-dag-file-storage-latest-messages-crc"),
@@ -199,7 +196,7 @@
             dataDir.resolve("casper-block-dag-file-storage-block-metadata-crc"),
             dataDir.resolve("casper-block-dag-file-storage-checkpoints")
           ),
->>>>>>> d2b9ab53
+          Kamon(prometheus = false, None),
           options
         )
       )
@@ -402,24 +399,12 @@
         genesisAppriveDuration,
         deployTimestamp
       )
-<<<<<<< HEAD
 
     val blockstorage =
       LMDBBlockStore.Config(
         dataDir.resolve("casper-block-store"),
         casperBlockStoreSize
       )
-
-    val kamon =
-      Kamon(
-        kamonPrometheus,
-        influxDb
-      )
-=======
-    val blockstorage = LMDBBlockStore.Config(
-      dataDir.resolve("casper-block-store"),
-      casperBlockStoreSize
-    )
     val blockDagStorage = BlockDagFileStorage.Config(
       dataDir.resolve("casper-block-dag-file-storage-latest-messages-log"),
       dataDir.resolve("casper-block-dag-file-storage-latest-messages-crc"),
@@ -427,7 +412,12 @@
       dataDir.resolve("casper-block-dag-file-storage-block-metadata-crc"),
       dataDir.resolve("casper-block-dag-file-storage-checkpoints")
     )
->>>>>>> d2b9ab53
+
+    val kamon =
+      Kamon(
+        kamonPrometheus,
+        influxDb
+      )
 
     new Configuration(
       command,
@@ -436,11 +426,8 @@
       tls,
       casper,
       blockstorage,
-<<<<<<< HEAD
+      blockDagStorage,
       kamon,
-=======
-      blockDagStorage,
->>>>>>> d2b9ab53
       options
     )
   }
@@ -486,11 +473,8 @@
     val tls: Tls,
     val casper: CasperConf,
     val blockstorage: LMDBBlockStore.Config,
-<<<<<<< HEAD
+    val blockDagStorage: BlockDagFileStorage.Config,
     val kamon: Kamon,
-=======
-    val blockDagStorage: BlockDagFileStorage.Config,
->>>>>>> d2b9ab53
     private val options: commandline.Options
 ) {
   import coop.rchain.catscontrib.Capture._
