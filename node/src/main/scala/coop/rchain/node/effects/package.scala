--- conflicted
+++ resolved
@@ -45,12 +45,8 @@
         } yield res.isDefined
     }
 
-<<<<<<< HEAD
-  def tcpTranposrtLayer[F[_]: Monad: Capture: Metrics: Futurable: TcpClient](conf: Conf)(
-=======
   def tcpTranposrtLayer[
       F[_]: Monad: Capture: Metrics: Futurable: TcpTransportLayer.ConnectionsState](conf: Conf)(
->>>>>>> ee07ed2b
       src: PeerNode)(implicit executionContext: ExecutionContext) =
     new TcpTransportLayer[F](conf.run.localhost,
                              conf.run.port(),
