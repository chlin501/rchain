package coop.rchain.node

import java.util.concurrent.TimeUnit

import cats._
import cats.data._
import cats.effect._
import cats.implicits._
import coop.rchain.blockstorage.{BlockStore, LMDBBlockStore}
import coop.rchain.casper.MultiParentCasperRef.MultiParentCasperRef
import coop.rchain.casper.util.comm.CasperPacketHandler
import coop.rchain.casper.util.rholang.RuntimeManager
import coop.rchain.casper.{LastApprovedBlock, MultiParentCasperRef, SafetyOracle}
import coop.rchain.catscontrib.Catscontrib._
import coop.rchain.catscontrib.TaskContrib._
import coop.rchain.catscontrib._
import coop.rchain.comm.CommError.ErrorHandler
import coop.rchain.comm._
import coop.rchain.comm.discovery._
import coop.rchain.comm.protocol.routing._
import coop.rchain.comm.rp.Connect.{ConnectionsCell, RPConfAsk}
import coop.rchain.comm.rp._
import coop.rchain.comm.transport._
import coop.rchain.crypto.codec.Base16
import coop.rchain.metrics.Metrics
import coop.rchain.node.api._
import coop.rchain.node.configuration.Configuration
import coop.rchain.node.diagnostics._
import coop.rchain.shared.StoreType
import coop.rchain.p2p.effects._
import coop.rchain.rholang.interpreter.Runtime
import coop.rchain.shared.ThrowableOps._
import coop.rchain.shared._
import kamon._
import io.grpc.Server
import monix.eval.Task
import monix.execution.Scheduler
import org.http4s.server.{Server => Http4sServer}
import org.http4s.server.blaze._
import scala.concurrent.duration.{FiniteDuration, MILLISECONDS}
import scala.util.{Failure, Success, Try}

class NodeRuntime(conf: Configuration, host: String)(implicit scheduler: Scheduler) {

  private implicit val logSource: LogSource = LogSource(this.getClass)

  implicit def eiterTrpConfAsk(implicit ev: RPConfAsk[Task]): RPConfAsk[Effect] =
    new EitherTApplicativeAsk[Task, RPConf, CommError]

  private val dataDirFile = conf.server.dataDir.toFile

  if (!dataDirFile.exists()) {
    if (!dataDirFile.mkdir()) {
      println(
        s"The data dir must be a directory and have read and write permissions:\n${dataDirFile.getAbsolutePath}"
      )
      System.exit(-1)
    }
  }

  // Check if data_dir has read/write access
  if (!dataDirFile.isDirectory || !dataDirFile.canRead || !dataDirFile.canWrite) {
    println(
      s"The data dir must be a directory and have read and write permissions:\n${dataDirFile.getAbsolutePath}"
    )
    System.exit(-1)
  }

  println(s"Using data_dir: ${dataDirFile.getAbsolutePath}")

  // Generate certificate if not provided as option or in the data dir
  if (!conf.tls.customCertificateLocation
      && !conf.tls.certificate.toFile.exists()) {
    println(s"No certificate found at path ${conf.tls.certificate}")
    println("Generating a X.509 certificate for the node")

    import coop.rchain.shared.Resources._
    // If there is a private key, use it for the certificate
    if (conf.tls.key.toFile.exists()) {
      println(s"Using secret key ${conf.tls.key}")
      Try(CertificateHelper.readKeyPair(conf.tls.key.toFile)) match {
        case Success(keyPair) =>
          withResource(new java.io.PrintWriter(conf.tls.certificate.toFile)) {
            _.write(CertificatePrinter.print(CertificateHelper.generate(keyPair)))
          }
        case Failure(e) =>
          println(s"Invalid secret key: ${e.getMessage}")
      }
    } else {
      println("Generating a PEM secret key for the node")
      val keyPair = CertificateHelper.generateKeyPair(conf.tls.secureRandomNonBlocking)
      withResource(new java.io.PrintWriter(conf.tls.certificate.toFile)) { pw =>
        pw.write(CertificatePrinter.print(CertificateHelper.generate(keyPair)))
      }
      withResource(new java.io.PrintWriter(conf.tls.key.toFile)) { pw =>
        pw.write(CertificatePrinter.printPrivateKey(keyPair.getPrivate))
      }
    }
  }

  if (!conf.tls.certificate.toFile.exists()) {
    println(s"Certificate file ${conf.tls.certificate} not found")
    System.exit(-1)
  }

  if (!conf.tls.key.toFile.exists()) {
    println(s"Secret key file ${conf.tls.certificate} not found")
    System.exit(-1)
  }

  private val name: String = {
    val publicKey = Try(CertificateHelper.fromFile(conf.tls.certificate.toFile)) match {
      case Success(c) => Some(c.getPublicKey)
      case Failure(e) =>
        println(s"Failed to read the X.509 certificate: ${e.getMessage}")
        System.exit(1)
        None
      case _ => None
    }

    val publicKeyHash = publicKey
      .flatMap(CertificateHelper.publicAddress)
      .map(Base16.encode)

    if (publicKeyHash.isEmpty) {
      println("Certificate must contain a secp256r1 EC Public Key")
      System.exit(1)
    }

    publicKeyHash.get
  }

  import ApplicativeError_._

  /** Configuration */
  private val port              = conf.server.port
  private val kademliaPort      = conf.server.kademliaPort
  private val address           = s"rnode://$name@$host?protocol=$port&discovery=$kademliaPort"
  private val storagePath       = conf.server.dataDir.resolve("rspace")
  private val casperStoragePath = storagePath.resolve("casper")
  private val storageSize       = conf.server.mapSize
  private val storeType         = conf.server.storeType
  private val defaultTimeout    = FiniteDuration(conf.server.defaultTimeout.toLong, MILLISECONDS) // TODO remove

  /** Final Effect + helper methods */
  type CommErrT[F[_], A] = EitherT[F, CommError, A]
  type Effect[A]         = CommErrT[Task, A]

  implicit class EitherEffectOps[A](e: Either[CommError, A]) {
    def toEffect: Effect[A] = EitherT[Task, CommError, A](e.pure[Task])
  }
  implicit class TaskEffectOps[A](t: Task[A]) {
    def toEffect: Effect[A] = t.liftM[CommErrT]
  }

  case class Servers(
      grpcServerExternal: Server,
      grpcServerInternal: Server,
      httpServer: Http4sServer[IO]
  )

  def acquireServers(runtime: Runtime)(
      implicit
      log: Log[Task],
      nodeDiscovery: NodeDiscovery[Task],
      blockStore: BlockStore[Effect],
      oracle: SafetyOracle[Effect],
      multiParentCasperRef: MultiParentCasperRef[Effect],
      nodeCoreMetrics: NodeMetrics[Task],
      jvmMetrics: JvmMetrics[Task],
      connectionsCell: ConnectionsCell[Task]
  ): Effect[Servers] =
    for {
      grpcServerExternal <- GrpcServer
                             .acquireExternalServer[Effect](
                               conf.grpcServer.portExternal,
                               conf.server.maxMessageSize
                             )
      grpcServerInternal <- GrpcServer
                             .acquireInternalServer(
                               conf.grpcServer.portInternal,
                               conf.server.maxMessageSize,
                               runtime
                             )
                             .toEffect
      prometheusReporter = new NewPrometheusReporter()

      httpServer <- LiftIO[Task].liftIO {
                     val prometheusService     = NewPrometheusReporter.service(prometheusReporter)
                     implicit val contextShift = IO.contextShift(scheduler)
                     BlazeBuilder[IO]
                       .bindHttp(conf.server.httpPort, "0.0.0.0")
                       .mountService(prometheusService, "/metrics")
                       .start
                   }.toEffect
      _ <- Task.delay {
            Kamon.addReporter(prometheusReporter)
            Kamon.addReporter(new JmxReporter())
          }.toEffect
    } yield Servers(grpcServerExternal, grpcServerInternal, httpServer)

  def startServers(servers: Servers)(
      implicit
      log: Log[Task]
  ): Effect[Unit] =
    GrpcServer.start(servers.grpcServerExternal, servers.grpcServerInternal).toEffect

  def clearResources(servers: Servers, runtime: Runtime, casperRuntime: Runtime)(
      implicit
      transport: TransportLayer[Task],
      log: Log[Task],
      blockStore: BlockStore[Effect],
      rpConfAsk: RPConfAsk[Task]
  ): Unit =
    (for {
      _   <- log.info("Shutting down gRPC servers...")
      _   <- Task.delay(servers.grpcServerExternal.shutdown())
      _   <- Task.delay(servers.grpcServerInternal.shutdown())
      _   <- log.info("Shutting down transport layer, broadcasting DISCONNECT")
      loc <- rpConfAsk.reader(_.local)
      msg = CommMessages.disconnect(loc)
      _   <- transport.shutdown(msg)
      _   <- log.info("Shutting down HTTP server....")
      _   <- Task.delay(Kamon.stopAllReporters())
      _   <- LiftIO[Task].liftIO(servers.httpServer.shutdown)
      _   <- log.info("Shutting down interpreter runtime ...")
      _   <- Task.delay(runtime.close)
      _   <- log.info("Shutting down Casper runtime ...")
      _   <- Task.delay(casperRuntime.close)
      _   <- log.info("Bringing BlockStore down ...")
      _   <- blockStore.close().value
      _   <- log.info("Goodbye.")
    } yield ()).unsafeRunSync

  def startReportJvmMetrics(
      implicit metrics: Metrics[Task],
      jvmMetrics: JvmMetrics[Task]
  ): Task[Unit] =
    Task.delay {
      import scala.concurrent.duration._
      scheduler.scheduleAtFixedRate(3.seconds, 3.second)(JvmMetrics.report[Task].unsafeRunSync)
    }

  def addShutdownHook(servers: Servers, runtime: Runtime, casperRuntime: Runtime)(
      implicit transport: TransportLayer[Task],
      log: Log[Task],
      blockStore: BlockStore[Effect],
      rpConfAsk: RPConfAsk[Task]
  ): Task[Unit] =
    Task.delay(sys.addShutdownHook(clearResources(servers, runtime, casperRuntime)))

  private def exit0: Task[Unit] = Task.delay(System.exit(0))

  private def nodeProgram(runtime: Runtime, casperRuntime: Runtime)(
      implicit
      log: Log[Task],
      time: Time[Task],
      rpConfAsk: RPConfAsk[Task],
      metrics: Metrics[Task],
      transport: TransportLayer[Task],
      nodeDiscovery: NodeDiscovery[Task],
      rpConnectons: ConnectionsCell[Task],
      blockStore: BlockStore[Effect],
      oracle: SafetyOracle[Effect],
      packetHandler: PacketHandler[Effect],
      casperConstructor: MultiParentCasperRef[Effect],
      nodeCoreMetrics: NodeMetrics[Task],
      jvmMetrics: JvmMetrics[Task]
  ): Effect[Unit] = {

<<<<<<< HEAD
=======
    val handleCommunication = (pm: Protocol) =>
      NodeDiscovery[Effect].handleCommunications(pm) >>= {
        case NotHandled(_) => HandleMessages.handle[Effect](pm, defaultTimeout)
        case handled       => handled.pure[Effect]
      }

>>>>>>> 0479f9c1
    val info: Effect[Unit] = for {
      _ <- Log[Effect].info(
            s"RChain Node ${BuildInfo.version} (${BuildInfo.gitHeadCommit.getOrElse("commit # unknown")})"
          )
      _ <- if (conf.server.standalone) Log[Effect].info(s"Starting stand-alone node.")
          else Log[Effect].info(s"Starting node that will bootstrap from ${conf.server.bootstrap}")
    } yield ()

    val loop: Effect[Unit] = for {
      _ <- Connect.clearConnections[Effect]
      _ <- Connect.findAndConnect[Effect](Connect.connect[Effect] _)
      _ <- time.sleep(5000).toEffect
    } yield ()

    for {
      _       <- info
      servers <- acquireServers(runtime)
      _       <- addShutdownHook(servers, runtime, casperRuntime).toEffect
      _       <- startServers(servers)
      _       <- startReportJvmMetrics.toEffect
      _       <- TransportLayer[Effect].receive(pm => HandleMessages.handle[Effect](pm, defaultTimeout))
      _       <- NodeDiscovery[Task].discover.fork.toEffect
      _       <- Log[Effect].info(s"Listening for traffic on $address.")
      _       <- loop.forever
    } yield ()
  }

  /**
    * Handles unrecoverable errors in program. Those are errors that should not happen in properly
    * configured enviornment and they mean immediate termination of the program
    */
  private def handleUnrecoverableErrors(prog: Effect[Unit])(implicit log: Log[Task]): Effect[Unit] =
    EitherT[Task, CommError, Unit](
      prog.value
        .onErrorHandleWith {
          case th if th.containsMessageWith("Error loading shared library libsodium.so") =>
            Log[Task]
              .error(
                "Libsodium is NOT installed on your system. Please install libsodium (https://github.com/jedisct1/libsodium) and try again."
              )
          case th =>
            log.error("Caught unhandable error. Exiting. Stacktrace below.") *> Task.delay {
              th.printStackTrace();
            }
        } *> exit0.as(Right(()))
    )

  private def timerEff(implicit timerTask: Timer[Task]): Timer[Effect] =
    Timer.deriveEitherT(Functor[Task], timerTask)

  private val syncEffect = SyncInstances.syncEffect[CommError](commError => {
    new Exception(s"CommError: $commError")
  }, e => { UnknownCommError(e.getMessage) })

  /**
    * Main node entry. It will:
    * 1. set up configurations
    * 2. create instances of typeclasses
    * 3. run the node program.
    */
  val main: Effect[Unit] = for {
    // 1. set up configurations
    local          <- EitherT.fromEither[Task](PeerNode.fromAddress(address))
    defaultTimeout = FiniteDuration(conf.server.defaultTimeout.toLong, MILLISECONDS)
    rpClearConnConf = ClearConnetionsConf(
      conf.server.maxNumOfConnections,
      numOfConnectionsPinged = 10
    ) // TODO read from conf
    // 2. create instances of typeclasses
    rpConfAsk            = effects.rpConfAsk(RPConf(local, defaultTimeout, rpClearConnConf))
    tcpConnections       <- effects.tcpConnections.toEffect
    rpConnections        <- effects.rpConnections.toEffect
    log                  = effects.log
    time                 = effects.time
    timerTask            = Task.timer
    metrics              = diagnostics.metrics[Task]
    multiParentCasperRef <- MultiParentCasperRef.of[Effect]
    lab                  <- LastApprovedBlock.of[Task].toEffect
    labEff               = LastApprovedBlock.eitherTLastApprovedBlock[CommError, Task](Monad[Task], lab)
    transport = effects.tcpTransportLayer(
      host,
      port,
      conf.tls.certificate,
      conf.tls.key,
<<<<<<< HEAD
      conf.server.maxMessageSize)(scheduler, tcpConnections, log)
    kademliaRPC = effects.kademliaRPC(local, kademliaPort, defaultTimeout)(scheduler, metrics, log)
=======
      conf.server.maxMessageSize
    )(scheduler, tcpConnections, log)
    kademliaRPC = effects.kademliaRPC(local, defaultTimeout)(metrics, transport)
>>>>>>> 0479f9c1
    initPeer    = if (conf.server.standalone) None else Some(conf.server.bootstrap)
    nodeDiscovery <- effects
                      .nodeDiscovery(local, defaultTimeout)(initPeer)(
                        log,
                        time,
                        metrics,
                        kademliaRPC
                      )
                      .toEffect
    blockStore = LMDBBlockStore.create[Effect](conf.blockstorage)(
      syncEffect,
      Metrics.eitherT(Monad[Task], metrics)
    )

    _              <- blockStore.clear() // TODO: Replace with a proper casper init when it's available
    oracle         = SafetyOracle.turanOracle[Effect](Monad[Effect], blockStore)
    runtime        = Runtime.create(storagePath, storageSize, storeType)
    casperRuntime  = Runtime.create(casperStoragePath, storageSize, storeType)
    runtimeManager = RuntimeManager.fromRuntime(casperRuntime)
    casperPacketHandler <- CasperPacketHandler
                            .of[Effect](conf.casper, defaultTimeout, runtimeManager, _.value)(
                              labEff,
                              Metrics.eitherT(Monad[Task], metrics),
                              timerEff(timerTask),
                              blockStore,
                              Cell.eitherTCell(Monad[Task], rpConnections),
                              NodeDiscovery.eitherTNodeDiscovery(Monad[Task], nodeDiscovery),
                              TransportLayer.eitherTTransportLayer(Monad[Task], log, transport),
                              ErrorHandler[Effect],
                              eiterTrpConfAsk(rpConfAsk),
                              oracle,
                              Capture[Effect],
                              Sync[Effect],
                              Time.eitherTTime(Monad[Task], time),
                              Log.eitherTLog(Monad[Task], log),
                              multiParentCasperRef,
                              scheduler
                            )
    packetHandler = PacketHandler.pf[Effect](casperPacketHandler.handle)(
      Applicative[Effect],
      Log.eitherTLog(Monad[Task], log),
      ErrorHandler[Effect]
    )
    nodeCoreMetrics = diagnostics.nodeCoreMetrics[Task]
    jvmMetrics      = diagnostics.jvmMetrics[Task]
    // 3. run the node program.
    program = nodeProgram(runtime, casperRuntime)(
      log,
      time,
      rpConfAsk,
      metrics,
      transport,
      nodeDiscovery,
      rpConnections,
      blockStore,
      oracle,
      packetHandler,
      multiParentCasperRef,
      nodeCoreMetrics,
      jvmMetrics
    )
    _ <- handleUnrecoverableErrors(program)(log)
  } yield ()

}<|MERGE_RESOLUTION|>--- conflicted
+++ resolved
@@ -268,15 +268,6 @@
       jvmMetrics: JvmMetrics[Task]
   ): Effect[Unit] = {
 
-<<<<<<< HEAD
-=======
-    val handleCommunication = (pm: Protocol) =>
-      NodeDiscovery[Effect].handleCommunications(pm) >>= {
-        case NotHandled(_) => HandleMessages.handle[Effect](pm, defaultTimeout)
-        case handled       => handled.pure[Effect]
-      }
-
->>>>>>> 0479f9c1
     val info: Effect[Unit] = for {
       _ <- Log[Effect].info(
             s"RChain Node ${BuildInfo.version} (${BuildInfo.gitHeadCommit.getOrElse("commit # unknown")})"
@@ -361,14 +352,9 @@
       port,
       conf.tls.certificate,
       conf.tls.key,
-<<<<<<< HEAD
-      conf.server.maxMessageSize)(scheduler, tcpConnections, log)
-    kademliaRPC = effects.kademliaRPC(local, kademliaPort, defaultTimeout)(scheduler, metrics, log)
-=======
       conf.server.maxMessageSize
     )(scheduler, tcpConnections, log)
-    kademliaRPC = effects.kademliaRPC(local, defaultTimeout)(metrics, transport)
->>>>>>> 0479f9c1
+    kademliaRPC = effects.kademliaRPC(local, kademliaPort, defaultTimeout)(scheduler, metrics, log)
     initPeer    = if (conf.server.standalone) None else Some(conf.server.bootstrap)
     nodeDiscovery <- effects
                       .nodeDiscovery(local, defaultTimeout)(initPeer)(
