package coop.rchain.node

import java.io.{File, PrintWriter}

import io.grpc.Server
import cats._
import cats.data._
import cats.implicits._
import cats.mtl._

import coop.rchain.catscontrib._
import Catscontrib._
import ski._
import TaskContrib._
import coop.rchain.casper.{MultiParentCasperConstructor, SafetyOracle}
import coop.rchain.casper.util.comm.CommUtil.{casperPacketHandler, requestApprovedBlock}
import coop.rchain.casper.util.rholang.RuntimeManager
import coop.rchain.comm._
import coop.rchain.crypto.codec.Base16
import coop.rchain.metrics.Metrics
import coop.rchain.node.diagnostics._
import coop.rchain.p2p
import coop.rchain.p2p.effects._
import coop.rchain.rholang.interpreter.Runtime
import coop.rchain.shared.Resources._

import monix.eval.Task
import monix.execution.Scheduler
import diagnostics.MetricsServer
import coop.rchain.comm.transport._
<<<<<<< HEAD
import coop.rchain.comm.discovery.{Ping => NDPing, _}
import coop.rchain.shared._
import ThrowableOps._
=======
import coop.rchain.comm.discovery._
import coop.rchain.shared._
import ThrowableOps._
import cats.effect.{Bracket, ExitCase, Sync}
import coop.rchain.blockstorage.{BlockStore, InMemBlockStore}
>>>>>>> 8e90a2d6
import coop.rchain.node.api._
import coop.rchain.comm.connect.Connect
import coop.rchain.comm.protocol.routing._
import coop.rchain.crypto.codec.Base16

import scala.io.Source
import scala.util.{Failure, Success, Try}
import scala.concurrent.duration.{FiniteDuration, MILLISECONDS}

import coop.rchain.comm.transport.TcpTransportLayer.Connections
import coop.rchain.node.configuration.Configuration

class NodeRuntime(conf: Configuration)(implicit scheduler: Scheduler) {

  private implicit val logSource: LogSource = LogSource(this.getClass)

  private val dataDirFile = conf.server.dataDir.toFile

  if (!dataDirFile.exists()) {
    if (!dataDirFile.mkdir()) {
      println(
        s"The data dir must be a directory and have read and write permissions:\n${dataDirFile.getAbsolutePath}")
      System.exit(-1)
    }
  }

  // Check if data_dir has read/write access
  if (!dataDirFile.isDirectory || !dataDirFile.canRead || !dataDirFile.canWrite) {
    println(
      s"The data dir must be a directory and have read and write permissions:\n${dataDirFile.getAbsolutePath}")
    System.exit(-1)
  }

  println(s"Using data_dir: ${dataDirFile.getAbsolutePath}")

  // Generate certificate if not provided as option or in the data dir
  if (!conf.tls.customCertificateLocation
      && !conf.tls.certificate.toFile.exists()) {
    println(s"No certificate found at path ${conf.tls.certificate}")
    println("Generating a X.509 certificate for the node")

    import coop.rchain.shared.Resources._
    // If there is a private key, use it for the certificate
    if (conf.tls.key.toFile.exists()) {
      println(s"Using secret key ${conf.tls.key}")
      Try(CertificateHelper.readKeyPair(conf.tls.key.toFile)) match {
        case Success(keyPair) =>
          withResource(new java.io.PrintWriter(conf.tls.certificate.toFile)) {
            _.write(CertificatePrinter.print(CertificateHelper.generate(keyPair)))
          }
        case Failure(e) =>
          println(s"Invalid secret key: ${e.getMessage}")
      }
    } else {
      println("Generating a PEM secret key for the node")
      val keyPair = CertificateHelper.generateKeyPair()
      withResource(new java.io.PrintWriter(conf.tls.certificate.toFile)) { pw =>
        pw.write(CertificatePrinter.print(CertificateHelper.generate(keyPair)))
      }
      withResource(new java.io.PrintWriter(conf.tls.key.toFile)) { pw =>
        pw.write(CertificatePrinter.printPrivateKey(keyPair.getPrivate))
      }
    }
  }

  if (!conf.tls.certificate.toFile.exists()) {
    println(s"Certificate file ${conf.tls.certificate} not found")
    System.exit(-1)
  }

  if (!conf.tls.key.toFile.exists()) {
    println(s"Secret key file ${conf.tls.certificate} not found")
    System.exit(-1)
  }

  private val name: String = {
    val publicKey = Try(CertificateHelper.fromFile(conf.tls.certificate.toFile)) match {
      case Success(c) => Some(c.getPublicKey)
      case Failure(e) =>
        println(s"Failed to read the X.509 certificate: ${e.getMessage}")
        System.exit(1)
        None
      case _ => None
    }

    val publicKeyHash = publicKey
      .flatMap(CertificateHelper.publicAddress)
      .map(Base16.encode)

    if (publicKeyHash.isEmpty) {
      println("Certificate must contain a secp256r1 EC Public Key")
      System.exit(1)
    }

    publicKeyHash.get
  }

  /**
    TODO FIX-ME This should not be here. Please fix this when working on rnode-0.5.x
    This needs to be moved to node program! Part of execution. Effectful!
    */
  private val externalAddress = if (conf.server.noUpnp) {
    None
  } else {
    UPnP.assurePortForwarding(Seq(conf.server.port))
  }

  import ApplicativeError_._

  /** Configuration */
  private val host              = conf.fetchHost(externalAddress)
  private val port              = conf.server.port
  private val certificateFile   = conf.tls.certificate.toFile
  private val keyFile           = conf.tls.key.toFile
  private val address           = s"rnode://$name@$host:$port"
  private val src               = PeerNode.parse(address).right.get
  private val storagePath       = conf.server.dataDir.resolve("rspace")
  private val casperStoragePath = storagePath.resolve("casper")
  private val storageSize       = conf.server.mapSize
  private val defaultTimeout    = FiniteDuration(conf.server.defaultTimeout.toLong, MILLISECONDS)

  /** Final Effect + helper methods */
  type CommErrT[F[_], A] = EitherT[F, CommError, A]
  type Effect[A]         = CommErrT[Task, A]

  implicit class EitherEffectOps[A](e: Either[CommError, A]) {
    def toEffect: Effect[A] = EitherT[Task, CommError, A](e.pure[Task])
  }
  implicit class TaskEffectOps[A](t: Task[A]) {
    def toEffect: Effect[A] = t.liftM[CommErrT]
  }

  val syncEffect: Sync[Effect] = SyncInstances.syncEffect
  val storeRefEffect           = InMemBlockStore.emptyMapRef[Effect]

  /** Capabilities for Effect */
  implicit val logEffect: Log[Task]                               = effects.log
  implicit val timeEffect: Time[Task]                             = effects.time
  implicit val jvmMetricsEffect: JvmMetrics[Task]                 = diagnostics.jvmMetrics
  implicit val metricsEffect: Metrics[Effect]                     = diagnostics.metrics
  implicit val metricsTask: Metrics[Task]                         = diagnostics.metrics
  implicit val nodeCoreMetricsEffect: NodeMetrics[Task]           = diagnostics.nodeCoreMetrics
  implicit val connectionsState: MonadState[Task, TransportState] = effects.connectionsState[Task]
  implicit val transportLayerEffect: TransportLayer[Task] =
    effects.tcpTransportLayer(host, port, certificateFile, keyFile)(src)
  implicit val kademliaRPCEffect: KademliaRPC[Task] = effects.kademliaRPC(src, defaultTimeout)
  implicit val nodeDiscoveryEffect: NodeDiscovery[Task] =
    new KademliaNodeDiscovery[Task](src, defaultTimeout)

  case class Resources(grpcServer: Server,
                       metricsServer: MetricsServer,
                       httpServer: HttpServer,
                       runtime: Runtime,
                       casperRuntime: Runtime,
                       casperConstructor: MultiParentCasperConstructor[Effect],
                       packetHandler: PacketHandler[Effect])

  def acquireResources: Effect[Resources] =
    for {
      storeRef   <- storeRefEffect
      blockStore = InMemBlockStore.create[Effect, CommError](syncEffect, storeRef, metricsEffect)
      oracle = {
        implicit val blockStoreEvidence: BlockStore[Effect] = blockStore
        SafetyOracle.turanOracle[Effect]
      }
      runtime        <- Runtime.create(storagePath, storageSize).pure[Effect]
      casperRuntime  <- Runtime.create(casperStoragePath, storageSize).pure[Effect]
      runtimeManager = RuntimeManager.fromRuntime(casperRuntime)
<<<<<<< HEAD
      casperConstructor <- MultiParentCasperConstructor
                            .fromConfig[Effect, Effect](conf.casper, runtimeManager)
=======
      casperConstructor <- {
        implicit val blockStoreEvidence: BlockStore[Effect] = blockStore
        implicit val oracleEvidence: SafetyOracle[Effect]   = oracle
        MultiParentCasperConstructor
          .fromConfig[Effect, Effect](conf.casperConf, runtimeManager)
      }
>>>>>>> 8e90a2d6
      grpcServer <- {
        implicit val blockStoreEvidence: BlockStore[Effect]               = blockStore
        implicit val oracleEvidence: SafetyOracle[Effect]                 = oracle
        implicit val casperEvidence: MultiParentCasperConstructor[Effect] = casperConstructor
        GrpcServer
          .acquireServer[Effect](conf.grpcServer.port, runtime)
      }
      metricsServer <- MetricsServer.create[Effect](conf.server.metricsPort)
      httpServer    <- HttpServer(conf.server.httpPort).pure[Effect]
    } yield {
      implicit val blockStoreEvidence: BlockStore[Effect]               = blockStore
      implicit val casperEvidence: MultiParentCasperConstructor[Effect] = casperConstructor
      val packetHandlerEffect = PacketHandler.pf[Effect](
        casperPacketHandler[Effect]
      )
      Resources(grpcServer,
                metricsServer,
                httpServer,
                runtime,
                casperRuntime,
                casperConstructor,
                packetHandlerEffect)
    }

  def startResources(resources: Resources): Effect[Unit] =
    for {
      _ <- resources.httpServer.start.toEffect
      _ <- resources.metricsServer.start.toEffect
      _ <- GrpcServer.start[Effect](resources.grpcServer)
    } yield ()

  def clearResources(resources: Resources): Unit = {
    println("Shutting down gRPC server...")
    resources.grpcServer.shutdown()
    println("Shutting down transport layer, broadcasting DISCONNECT")

    (for {
      loc <- transportLayerEffect.local
      ts  <- timeEffect.currentMillis
      msg = ProtocolHelper.disconnect(loc)
      _   <- transportLayerEffect.shutdown(msg)
    } yield ()).unsafeRunSync
    println("Shutting down metrics server...")
    resources.metricsServer.stop()
    println("Shutting down HTTP server....")
    resources.httpServer.stop()
    println("Shutting down interpreter runtime ...")
    resources.runtime.close()
    println("Shutting down Casper runtime ...")
    resources.casperRuntime.close()

    println("Goodbye.")
  }

  def startReportJvmMetrics: Task[Unit] =
    Task.delay {
      import scala.concurrent.duration._
      scheduler.scheduleAtFixedRate(3.seconds, 3.second)(JvmMetrics.report[Task].unsafeRunSync)
    }

  def addShutdownHook(resources: Resources): Task[Unit] =
    Task.delay(sys.addShutdownHook(clearResources(resources)))

  private def exit0: Task[Unit] = Task.delay(System.exit(0))

  def handleCommunications(resources: Resources): Protocol => Effect[CommunicationResponse] = {
    implicit val packetHandlerEffect: PacketHandler[Effect] = resources.packetHandler

    pm =>
      NodeDiscovery[Effect].handleCommunications(pm) >>= {
        case NotHandled(_) => Connect.dispatch[Effect](pm, defaultTimeout)
        case handled       => handled.pure[Effect]
      }
  }

  private def unrecoverableNodeProgram: Effect[Unit] =
    for {
      _ <- Log[Effect].info(
            s"RChain Node ${BuildInfo.version} (${BuildInfo.gitHeadCommit.getOrElse("commit # unknown")})")
      resources <- acquireResources
      _         <- startResources(resources)
      _         <- addShutdownHook(resources).toEffect
      _         <- startReportJvmMetrics.toEffect
      _         <- TransportLayer[Effect].receive(handleCommunications(resources))
      _         <- Log[Effect].info(s"Listening for traffic on $address.")
      res <- ApplicativeError_[Effect, CommError].attempt(
              if (conf.server.standalone) Log[Effect].info(s"Starting stand-alone node.")
              else
                Connect.connectToBootstrap[Effect](conf.server.bootstrap,
                                                   maxNumOfAttempts = 5,
                                                   defaultTimeout = defaultTimeout))
      _ <- {
        implicit val casperEvidence      = resources.casperConstructor
        implicit val packetHandlerEffect = resources.packetHandler
        if (res.isRight)
          MonadOps.forever((i: Int) =>
                             Connect
                               .findAndConnect[Effect](defaultTimeout)
                               .apply(i) <* requestApprovedBlock[Effect],
                           0)
        else ().pure[Effect]
      }
      _ <- exit0.toEffect
    } yield ()

  def nodeProgram: Effect[Unit] =
    EitherT[Task, CommError, Unit](unrecoverableNodeProgram.value.onErrorHandleWith {
      case th if th.containsMessageWith("Error loading shared library libsodium.so") =>
        Log[Task]
          .error(
            "Libsodium is NOT installed on your system. Please install libsodium (https://github.com/jedisct1/libsodium) and try again.")
      case th =>
        th.getStackTrace.toList.traverse(ste => Log[Task].error(ste.toString))
    } *> exit0.as(Right(())))
}<|MERGE_RESOLUTION|>--- conflicted
+++ resolved
@@ -1,6 +1,4 @@
 package coop.rchain.node
-
-import java.io.{File, PrintWriter}
 
 import io.grpc.Server
 import cats._
@@ -16,39 +14,28 @@
 import coop.rchain.casper.util.comm.CommUtil.{casperPacketHandler, requestApprovedBlock}
 import coop.rchain.casper.util.rholang.RuntimeManager
 import coop.rchain.comm._
-import coop.rchain.crypto.codec.Base16
 import coop.rchain.metrics.Metrics
 import coop.rchain.node.diagnostics._
-import coop.rchain.p2p
 import coop.rchain.p2p.effects._
 import coop.rchain.rholang.interpreter.Runtime
-import coop.rchain.shared.Resources._
 
 import monix.eval.Task
 import monix.execution.Scheduler
 import diagnostics.MetricsServer
 import coop.rchain.comm.transport._
-<<<<<<< HEAD
-import coop.rchain.comm.discovery.{Ping => NDPing, _}
-import coop.rchain.shared._
-import ThrowableOps._
-=======
 import coop.rchain.comm.discovery._
 import coop.rchain.shared._
 import ThrowableOps._
-import cats.effect.{Bracket, ExitCase, Sync}
+import cats.effect.Sync
 import coop.rchain.blockstorage.{BlockStore, InMemBlockStore}
->>>>>>> 8e90a2d6
 import coop.rchain.node.api._
 import coop.rchain.comm.connect.Connect
 import coop.rchain.comm.protocol.routing._
 import coop.rchain.crypto.codec.Base16
 
-import scala.io.Source
 import scala.util.{Failure, Success, Try}
 import scala.concurrent.duration.{FiniteDuration, MILLISECONDS}
 
-import coop.rchain.comm.transport.TcpTransportLayer.Connections
 import coop.rchain.node.configuration.Configuration
 
 class NodeRuntime(conf: Configuration)(implicit scheduler: Scheduler) {
@@ -207,17 +194,12 @@
       runtime        <- Runtime.create(storagePath, storageSize).pure[Effect]
       casperRuntime  <- Runtime.create(casperStoragePath, storageSize).pure[Effect]
       runtimeManager = RuntimeManager.fromRuntime(casperRuntime)
-<<<<<<< HEAD
-      casperConstructor <- MultiParentCasperConstructor
-                            .fromConfig[Effect, Effect](conf.casper, runtimeManager)
-=======
       casperConstructor <- {
         implicit val blockStoreEvidence: BlockStore[Effect] = blockStore
         implicit val oracleEvidence: SafetyOracle[Effect]   = oracle
         MultiParentCasperConstructor
-          .fromConfig[Effect, Effect](conf.casperConf, runtimeManager)
-      }
->>>>>>> 8e90a2d6
+          .fromConfig[Effect, Effect](conf.casper, runtimeManager)
+      }
       grpcServer <- {
         implicit val blockStoreEvidence: BlockStore[Effect]               = blockStore
         implicit val oracleEvidence: SafetyOracle[Effect]                 = oracle
