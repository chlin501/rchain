--- conflicted
+++ resolved
@@ -263,13 +263,9 @@
       resources <- acquireResources
       _         <- startResources(resources)
       _         <- addShutdownHook(resources).toEffect
-<<<<<<< HEAD
-      _         <- Task(MonadOps.forever(net.receiver[Effect].value.void)).executeAsync.start.toEffect
-=======
       _         <- startReportJvmMetrics.toEffect
       _         <- startReportStoreMetrics(resources).toEffect
       _         <- TransportLayer[Effect].receive(handleCommunications)
->>>>>>> 5b54985b
       _         <- Log[Effect].info(s"Listening for traffic on $address.")
       res <- ApplicativeError_[Effect, CommError].attempt(
               if (conf.standalone()) Log[Effect].info(s"Starting stand-alone node.")
