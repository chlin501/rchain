package coop.rchain.rholang.interpreter

import java.nio.file.{Files, Path}

import cats.Id
import cats.mtl.FunctorTell
import cats.effect.Sync
import cats.implicits._
import com.google.protobuf.ByteString
import coop.rchain.crypto.hash.Blake2b512Random
import coop.rchain.models.Expr.ExprInstance.GString
import coop.rchain.models.TaggedContinuation.TaggedCont.ScalaBodyRef
import coop.rchain.models.Var.VarInstance.FreeVar
import coop.rchain.models._
import coop.rchain.models.rholang.implicits._
import coop.rchain.rholang.interpreter.Runtime._
import coop.rchain.rholang.interpreter.accounting.Cost
import coop.rchain.rholang.interpreter.errors.SetupError
import coop.rchain.rholang.interpreter.errors.OutOfPhlogistonsError
import coop.rchain.rholang.interpreter.storage.implicits._
import coop.rchain.rspace.IReplaySpace
import coop.rchain.rspace.ISpace
import coop.rchain.rspace._
import coop.rchain.rspace.history.Branch
import coop.rchain.rspace.pure.PureRSpace
import coop.rchain.rspace.spaces.FineGrainedReplayRSpace
import coop.rchain.shared.StoreType
import coop.rchain.shared.StoreType._
import monix.eval.Task

import scala.collection.immutable

class Runtime private (
    val reducer: ChargingReducer[Task],
    val replayReducer: ChargingReducer[Task],
    val space: RhoISpace,
    val replaySpace: RhoReplayISpace,
    var errorLog: ErrorLog,
    val context: RhoContext
) {
  def readAndClearErrorVector(): Vector[Throwable] = errorLog.readAndClearErrorVector()
  def close(): Unit = {
    space.close()
    replaySpace.close()
    context.close()
  }
  def injectEmptyRegistryRoot[F[_]](implicit F: Sync[F]): F[Unit] = {
    // This random value stays dead in the tuplespace, so we can have some fun.
    // This is from Jeremy Bentham's "Defence of Usury"
    val rand = Blake2b512Random(
      ("there can be no such thing as usury: " +
        "for what rate of interest is there that can naturally be more proper than another?")
        .getBytes()
    )
    implicit val MATCH_UNLIMITED_PHLOS = matchListPar(Cost(Integer.MAX_VALUE))
    for {
      spaceResult <- F.delay(
                      space.produce(
                        Registry.registryRoot,
                        ListParWithRandom(Seq(Registry.emptyMap), rand),
                        false
                      )
                    )
      replayResult <- F.delay(
                       replaySpace.produce(
                         Registry.registryRoot,
                         ListParWithRandom(Seq(Registry.emptyMap), rand),
                         false
                       )
                     )
      _ <- spaceResult match {
            case Right(None) =>
              replayResult match {
                case Right(None) => F.unit
                case Right(Some(_)) =>
                  F.raiseError(
                    new SetupError("Registry insertion in replay fired continuation.")
                  )
                case Left(err) => F.raiseError(err)
              }
            case Right(Some(_)) =>
              F.raiseError(new SetupError("Registry insertion fired continuation."))
            case Left(err) => F.raiseError(err)
          }
    } yield ()
  }
}

object Runtime {

  type RhoISpace          = TCPARK[Id, ISpace]
  type RhoPureSpace[F[_]] = TCPARK[F, PureRSpace]
  type RhoReplayISpace    = TCPARK[Id, IReplaySpace]

  type RhoIStore  = CPAK[IStore]
  type RhoContext = CPAK[Context]

  type RhoDispatch[F[_]] = Dispatch[F, ListParWithRandomAndPhlos, TaggedContinuation]
  type RhoSysFunction    = Function1[Seq[ListParWithRandomAndPhlos], Task[Unit]]
  type RhoDispatchMap    = Map[Long, RhoSysFunction]

  private type CPAK[F[_, _, _, _]] =
    F[Par, BindPattern, ListParWithRandom, TaggedContinuation]

  private type CPARK[F[_, _, _, _, _, _]] =
    F[
      Par,
      BindPattern,
      OutOfPhlogistonsError.type,
      ListParWithRandom,
      ListParWithRandomAndPhlos,
      TaggedContinuation
    ]

  private type TCPARK[M[_], F[_[_], _, _, _, _, _, _]] =
    F[
      M,
      Par,
      BindPattern,
      OutOfPhlogistonsError.type,
      ListParWithRandom,
      ListParWithRandomAndPhlos,
      TaggedContinuation
    ]

  type Name      = Par
  type Arity     = Int
  type Remainder = Option[Var]
  type Ref       = Long

  object BodyRefs {
    val STDOUT: Long                       = 0L
    val STDOUT_ACK: Long                   = 1L
    val STDERR: Long                       = 2L
    val STDERR_ACK: Long                   = 3L
    val ED25519_VERIFY: Long               = 4L
    val SHA256_HASH: Long                  = 5L
    val KECCAK256_HASH: Long               = 6L
    val BLAKE2B256_HASH: Long              = 7L
    val SECP256K1_VERIFY: Long             = 9L
    val REG_LOOKUP: Long                   = 10L
    val REG_LOOKUP_CALLBACK: Long          = 11L
    val REG_INSERT: Long                   = 12L
    val REG_INSERT_CALLBACK: Long          = 13L
    val REG_DELETE: Long                   = 14L
    val REG_DELETE_ROOT_CALLBACK: Long     = 15L
    val REG_DELETE_CALLBACK: Long          = 16L
    val REG_PUBLIC_LOOKUP: Long            = 17L
    val REG_PUBLIC_REGISTER_RANDOM: Long   = 18L
    val REG_REGISTER_INSERT_CALLBACK: Long = 19L
    val REG_PUBLIC_REGISTER_SIGNED: Long   = 20L
    val REG_NONCE_INSERT_CALLBACK: Long    = 21L
  }

  def byteName(b: Byte): Par = GPrivate(ByteString.copyFrom(Array[Byte](b)))

  object FixedChannels {
    val STDOUT: Par            = byteName(0)
    val STDOUT_ACK: Par        = byteName(1)
    val STDERR: Par            = byteName(2)
    val STDERR_ACK: Par        = byteName(3)
    val ED25519_VERIFY: Par    = GString("ed25519Verify")
    val SHA256_HASH: Par       = GString("sha256Hash")
    val KECCAK256_HASH: Par    = GString("keccak256Hash")
    val BLAKE2B256_HASH: Par   = GString("blake2b256Hash")
    val SECP256K1_VERIFY: Par  = GString("secp256k1Verify")
    val REG_LOOKUP: Par        = byteName(9)
    val REG_INSERT_RANDOM: Par = byteName(10)
    val REG_INSERT_SIGNED: Par = byteName(11)
  }

  // because only we do installs
  private val MATCH_UNLIMITED_PHLOS = matchListPar(Cost(Integer.MAX_VALUE))

  private def introduceSystemProcesses(
      space: RhoISpace,
      replaySpace: RhoISpace,
      processes: immutable.Seq[(Name, Arity, Remainder, Ref)]
  ): Seq[Option[(TaggedContinuation, Seq[ListParWithRandomAndPhlos])]] =
    processes.flatMap {
      case (name, arity, remainder, ref) =>
        val channels = List(name)
        val patterns = List(
          BindPattern(
            (0 until arity).map[Par, Seq[Par]](i => EVar(FreeVar(i))),
            remainder,
            freeCount = arity
          )
        )
        val continuation = TaggedContinuation(ScalaBodyRef(ref))
        Seq(
          space.install(channels, patterns, continuation)(MATCH_UNLIMITED_PHLOS),
          replaySpace.install(channels, patterns, continuation)(MATCH_UNLIMITED_PHLOS)
        )
    }

  def setupRSpace(
      dataDir: Path,
      mapSize: Long,
      storeType: StoreType
  ): (RhoContext, RhoISpace, RhoReplayISpace) = {
    implicit val syncF: Sync[Id] = coop.rchain.catscontrib.effect.implicits.syncId
    def createSpace(context: RhoContext): (RhoContext, RhoISpace, RhoReplayISpace) = {
      val space: RhoISpace = RSpace.create[
        Id,
        Par,
        BindPattern,
        OutOfPhlogistonsError.type,
        ListParWithRandom,
        ListParWithRandomAndPhlos,
        TaggedContinuation
      ](context, Branch.MASTER)
      val replaySpace: RhoReplayISpace = ReplayRSpace.create[
        Id,
        Par,
        BindPattern,
        OutOfPhlogistonsError.type,
        ListParWithRandom,
        ListParWithRandomAndPhlos,
        TaggedContinuation
      ](context, Branch.REPLAY)
      (context, space, replaySpace)
    }
    storeType match {
      case InMem =>
        createSpace(Context.createInMemory())
      case LMDB =>
        if (Files.notExists(dataDir)) {
          Files.createDirectories(dataDir)
        }
        createSpace(Context.create(dataDir, mapSize, true))
      case Mixed =>
        if (Files.notExists(dataDir)) {
          Files.createDirectories(dataDir)
        }
        createSpace(Context.createMixed(dataDir, mapSize))
    }
  }

  // TODO: remove default store type
  def create(dataDir: Path, mapSize: Long, storeType: StoreType = LMDB): Runtime = {
    val (context, space, replaySpace) = setupRSpace(dataDir, mapSize, storeType)

    val errorLog                                  = new ErrorLog()
    implicit val ft: FunctorTell[Task, Throwable] = errorLog

    def dispatchTableCreator(
        space: RhoISpace,
        dispatcher: RhoDispatch[Task],
        registry: Registry[Task]
    ): RhoDispatchMap = {
      import BodyRefs._
      Map(
        STDOUT                       -> SystemProcesses.stdout,
        STDOUT_ACK                   -> SystemProcesses.stdoutAck(space, dispatcher),
        STDERR                       -> SystemProcesses.stderr,
        STDERR_ACK                   -> SystemProcesses.stderrAck(space, dispatcher),
        ED25519_VERIFY               -> SystemProcesses.ed25519Verify(space, dispatcher),
        SHA256_HASH                  -> SystemProcesses.sha256Hash(space, dispatcher),
        KECCAK256_HASH               -> SystemProcesses.keccak256Hash(space, dispatcher),
        BLAKE2B256_HASH              -> SystemProcesses.blake2b256Hash(space, dispatcher),
        SECP256K1_VERIFY             -> SystemProcesses.secp256k1Verify(space, dispatcher),
        REG_LOOKUP                   -> (registry.lookup(_)),
        REG_LOOKUP_CALLBACK          -> (registry.lookupCallback(_)),
        REG_INSERT                   -> (registry.insert(_)),
        REG_INSERT_CALLBACK          -> (registry.insertCallback(_)),
        REG_REGISTER_INSERT_CALLBACK -> (registry.registerInsertCallback(_)),
        REG_DELETE                   -> (registry.delete(_)),
        REG_DELETE_ROOT_CALLBACK     -> (registry.deleteRootCallback(_)),
        REG_DELETE_CALLBACK          -> (registry.deleteCallback(_)),
        REG_PUBLIC_LOOKUP            -> (registry.publicLookup(_)),
        REG_PUBLIC_REGISTER_RANDOM   -> (registry.publicRegisterRandom(_)),
        REG_PUBLIC_REGISTER_SIGNED   -> (registry.publicRegisterSigned(_))
      )
    }

    val urnMap: Map[String, Par] = Map(
<<<<<<< HEAD
      "rho:io:stdout"                     -> FixedChannels.STDOUT,
      "rho:io:stdoutAck"                  -> FixedChannels.STDOUT_ACK,
      "rho:io:stderr"                     -> FixedChannels.STDERR,
      "rho:io:stderrAck"                  -> FixedChannels.STDERR_ACK,
      "rho:registry:lookup"               -> FixedChannels.REG_LOOKUP,
      "rho:registry:insertArbitrary"      -> FixedChannels.REG_INSERT_RANDOM,
      "rho:registry:insertSigned:ed25519" -> FixedChannels.REG_INSERT_SIGNED
=======
      "rho:io:stdout"                -> Bundle(FixedChannels.STDOUT, writeFlag = true),
      "rho:io:stdoutAck"             -> Bundle(FixedChannels.STDOUT_ACK, writeFlag = true),
      "rho:io:stderr"                -> Bundle(FixedChannels.STDERR, writeFlag = true),
      "rho:io:stderrAck"             -> Bundle(FixedChannels.STDERR_ACK, writeFlag = true),
      "rho:registry:lookup"          -> Bundle(FixedChannels.REG_LOOKUP, writeFlag = true),
      "rho:registry:insertArbitrary" -> Bundle(FixedChannels.REG_INSERT_RANDOM, writeFlag = true)
>>>>>>> c3577756
    )

    lazy val dispatchTable: RhoDispatchMap =
      dispatchTableCreator(space, dispatcher, registry)

    lazy val replayDispatchTable: RhoDispatchMap =
      dispatchTableCreator(replaySpace, replayDispatcher, replayRegistry)

    lazy val (dispatcher, reducer, registry) =
      RholangAndScalaDispatcher.create(space, dispatchTable, urnMap)

    lazy val (replayDispatcher, replayReducer, replayRegistry) =
      RholangAndScalaDispatcher.create(replaySpace, replayDispatchTable, urnMap)

    val procDefs: immutable.Seq[(Name, Arity, Remainder, Ref)] = {
      import BodyRefs._
      List(
        (FixedChannels.STDOUT, 1, None, STDOUT),
        (FixedChannels.STDOUT_ACK, 2, None, STDOUT_ACK),
        (FixedChannels.STDERR, 1, None, STDERR),
        (FixedChannels.STDERR_ACK, 2, None, STDERR_ACK),
        (FixedChannels.ED25519_VERIFY, 4, None, ED25519_VERIFY),
        (FixedChannels.SHA256_HASH, 2, None, SHA256_HASH),
        (FixedChannels.KECCAK256_HASH, 2, None, KECCAK256_HASH),
        (FixedChannels.BLAKE2B256_HASH, 2, None, BLAKE2B256_HASH),
        (FixedChannels.SECP256K1_VERIFY, 4, None, SECP256K1_VERIFY),
        (FixedChannels.REG_LOOKUP, 2, None, REG_PUBLIC_LOOKUP),
        (FixedChannels.REG_INSERT_RANDOM, 2, None, REG_PUBLIC_REGISTER_RANDOM),
        (FixedChannels.REG_INSERT_SIGNED, 4, None, REG_PUBLIC_REGISTER_SIGNED)
      )
    }

    val res: Seq[Option[(TaggedContinuation, Seq[ListParWithRandomAndPhlos])]] =
      introduceSystemProcesses(space, replaySpace, procDefs)

    assert(res.forall(_.isEmpty))

    new Runtime(reducer, replayReducer, space, replaySpace, errorLog, context)
  }
}<|MERGE_RESOLUTION|>--- conflicted
+++ resolved
@@ -275,22 +275,16 @@
     }
 
     val urnMap: Map[String, Par] = Map(
-<<<<<<< HEAD
-      "rho:io:stdout"                     -> FixedChannels.STDOUT,
-      "rho:io:stdoutAck"                  -> FixedChannels.STDOUT_ACK,
-      "rho:io:stderr"                     -> FixedChannels.STDERR,
-      "rho:io:stderrAck"                  -> FixedChannels.STDERR_ACK,
-      "rho:registry:lookup"               -> FixedChannels.REG_LOOKUP,
-      "rho:registry:insertArbitrary"      -> FixedChannels.REG_INSERT_RANDOM,
-      "rho:registry:insertSigned:ed25519" -> FixedChannels.REG_INSERT_SIGNED
-=======
       "rho:io:stdout"                -> Bundle(FixedChannels.STDOUT, writeFlag = true),
       "rho:io:stdoutAck"             -> Bundle(FixedChannels.STDOUT_ACK, writeFlag = true),
       "rho:io:stderr"                -> Bundle(FixedChannels.STDERR, writeFlag = true),
       "rho:io:stderrAck"             -> Bundle(FixedChannels.STDERR_ACK, writeFlag = true),
       "rho:registry:lookup"          -> Bundle(FixedChannels.REG_LOOKUP, writeFlag = true),
-      "rho:registry:insertArbitrary" -> Bundle(FixedChannels.REG_INSERT_RANDOM, writeFlag = true)
->>>>>>> c3577756
+      "rho:registry:insertArbitrary" -> Bundle(FixedChannels.REG_INSERT_RANDOM, writeFlag = true),
+      "rho:registry:insertSigned:ed25519" -> Bundle(
+        FixedChannels.REG_INSERT_SIGNED,
+        writeFlag = true
+      )
     )
 
     lazy val dispatchTable: RhoDispatchMap =
