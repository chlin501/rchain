package coop.rchain.rholang.interpreter

import cats.Parallel
import cats.effect.Sync
import cats.mtl.FunctorTell
import coop.rchain.crypto.hash.Blake2b512Random
import coop.rchain.models.Channel.ChannelInstance.Quote
import coop.rchain.models.TaggedContinuation.TaggedCont.{Empty, ParBody, ScalaBodyRef}
import coop.rchain.models._
import coop.rchain.rholang.interpreter.accounting.{Cost, CostAccount, CostAccountingAlg}
import coop.rchain.rholang.interpreter.storage.TuplespaceAlg
import coop.rchain.rspace.ISpace
import cats.implicits._
import coop.rchain.rspace.pure.PureRSpace

trait Dispatch[M[_], A, K] {

  val reducer: Reduce[M]

  def dispatch(continuation: K, dataList: Seq[A]): M[Unit]
}

object Dispatch {

  // TODO: Make this function total
  def buildEnv(dataList: Seq[ListChannelWithRandom]): Env[Par] =
    Env.makeEnv(
      dataList
        .flatMap(_.channels)
        .map({
          case Channel(Quote(p)) => p
          case Channel(_)        => Par() // Should never happen
        }): _*)
}

class RholangOnlyDispatcher[M[_]] private (_reducer: => Reduce[M])(implicit s: Sync[M])
    extends Dispatch[M, ListChannelWithRandom, TaggedContinuation] {

  val reducer: Reduce[M] = _reducer

  def dispatch(continuation: TaggedContinuation, dataList: Seq[ListChannelWithRandom]): M[Unit] =
    for {
      costAccountingAlg <- CostAccountingAlg(
                            dataList
                              .flatMap(_.cost)
                              .map(CostAccount.fromProto(_))
                              .toList
                              .combineAll)
      res <- continuation.taggedCont match {
              case ParBody(parWithRand) =>
                val env     = Dispatch.buildEnv(dataList)
                val randoms = parWithRand.randomState +: dataList.toVector.map(_.randomState)
                reducer.eval(parWithRand.body)(env,
                                               Blake2b512Random.merge(randoms),
                                               costAccountingAlg)
              case ScalaBodyRef(_) =>
                s.unit
              case Empty =>
                s.unit
            }
    } yield res
}

object RholangOnlyDispatcher {

  def create[M[_], F[_]](tuplespace: ISpace[Channel,
                                            BindPattern,
                                            ListChannelWithRandom,
                                            ListChannelWithRandom,
                                            TaggedContinuation])(
      implicit
      parallel: Parallel[M, F],
      s: Sync[M],
      ft: FunctorTell[M, Throwable]): Dispatch[M, ListChannelWithRandom, TaggedContinuation] = {
    val pureSpace: PureRSpace[M,
                              Channel,
                              BindPattern,
                              ListChannelWithRandom,
                              ListChannelWithRandom,
                              TaggedContinuation] =
      new PureRSpace(tuplespace)
    lazy val tuplespaceAlg = TuplespaceAlg.rspaceTuplespace(pureSpace, dispatcher)
    lazy val dispatcher: Dispatch[M, ListChannelWithRandom, TaggedContinuation] =
      new RholangOnlyDispatcher(reducer)
    lazy val reducer: Reduce[M] =
<<<<<<< HEAD
      new Reduce.DebruijnInterpreter[M, F](tuplespaceAlg, costAccountingAlg, Map.empty)
=======
      new Reduce.DebruijnInterpreter[M, F](tuplespaceAlg)
>>>>>>> 7acc1077
    dispatcher
  }
}

class RholangAndScalaDispatcher[M[_]] private (
    _reducer: => Reduce[M],
    _dispatchTable: => Map[Long, Function1[Seq[ListChannelWithRandom], M[Unit]]])(
    implicit s: Sync[M])
    extends Dispatch[M, ListChannelWithRandom, TaggedContinuation] {

  val reducer: Reduce[M] = _reducer

  def dispatch(continuation: TaggedContinuation, dataList: Seq[ListChannelWithRandom]): M[Unit] =
    for {
      costAccountingAlg <- CostAccountingAlg(
                            dataList
                              .flatMap(_.cost)
                              .map(CostAccount.fromProto(_))
                              .toList
                              .combineAll)
      res <- continuation.taggedCont match {
              case ParBody(parWithRand) =>
                val env     = Dispatch.buildEnv(dataList)
                val randoms = parWithRand.randomState +: dataList.toVector.map(_.randomState)
                reducer.eval(parWithRand.body)(env,
                                               Blake2b512Random.merge(randoms),
                                               costAccountingAlg)
              case ScalaBodyRef(ref) =>
                _dispatchTable.get(ref) match {
                  case Some(f) => f(dataList)
                  case None    => s.raiseError(new Exception(s"dispatch: no function for $ref"))
                }
              case Empty =>
                s.unit
            }
    } yield res

}

object RholangAndScalaDispatcher {

  def create[M[_], F[_]](
      tuplespace: ISpace[Channel,
                         BindPattern,
                         ListChannelWithRandom,
                         ListChannelWithRandom,
                         TaggedContinuation],
<<<<<<< HEAD
      dispatchTable: => Map[Long, Function1[Seq[ListChannelWithRandom], M[Unit]]],
      costAccountingAlg: CostAccountingAlg[M],
      urnMap: Map[String, Par])(
=======
      dispatchTable: => Map[Long, Function1[Seq[ListChannelWithRandom], M[Unit]]])(
>>>>>>> 7acc1077
      implicit
      parallel: Parallel[M, F],
      s: Sync[M],
      ft: FunctorTell[M, Throwable]): Dispatch[M, ListChannelWithRandom, TaggedContinuation] = {
    val pureSpace: PureRSpace[M,
                              Channel,
                              BindPattern,
                              ListChannelWithRandom,
                              ListChannelWithRandom,
                              TaggedContinuation] =
      new PureRSpace(tuplespace)
    lazy val tuplespaceAlg = TuplespaceAlg.rspaceTuplespace(pureSpace, dispatcher)
    lazy val dispatcher: Dispatch[M, ListChannelWithRandom, TaggedContinuation] =
      new RholangAndScalaDispatcher(reducer, dispatchTable)
    lazy val reducer: Reduce[M] =
<<<<<<< HEAD
      new Reduce.DebruijnInterpreter[M, F](tuplespaceAlg, costAccountingAlg, urnMap)
=======
      new Reduce.DebruijnInterpreter[M, F](tuplespaceAlg)
>>>>>>> 7acc1077
    dispatcher
  }
}<|MERGE_RESOLUTION|>--- conflicted
+++ resolved
@@ -83,11 +83,7 @@
     lazy val dispatcher: Dispatch[M, ListChannelWithRandom, TaggedContinuation] =
       new RholangOnlyDispatcher(reducer)
     lazy val reducer: Reduce[M] =
-<<<<<<< HEAD
-      new Reduce.DebruijnInterpreter[M, F](tuplespaceAlg, costAccountingAlg, Map.empty)
-=======
-      new Reduce.DebruijnInterpreter[M, F](tuplespaceAlg)
->>>>>>> 7acc1077
+      new Reduce.DebruijnInterpreter[M, F](tuplespaceAlg, Map.empty)
     dispatcher
   }
 }
@@ -135,13 +131,8 @@
                          ListChannelWithRandom,
                          ListChannelWithRandom,
                          TaggedContinuation],
-<<<<<<< HEAD
       dispatchTable: => Map[Long, Function1[Seq[ListChannelWithRandom], M[Unit]]],
-      costAccountingAlg: CostAccountingAlg[M],
       urnMap: Map[String, Par])(
-=======
-      dispatchTable: => Map[Long, Function1[Seq[ListChannelWithRandom], M[Unit]]])(
->>>>>>> 7acc1077
       implicit
       parallel: Parallel[M, F],
       s: Sync[M],
@@ -157,11 +148,7 @@
     lazy val dispatcher: Dispatch[M, ListChannelWithRandom, TaggedContinuation] =
       new RholangAndScalaDispatcher(reducer, dispatchTable)
     lazy val reducer: Reduce[M] =
-<<<<<<< HEAD
-      new Reduce.DebruijnInterpreter[M, F](tuplespaceAlg, costAccountingAlg, urnMap)
-=======
-      new Reduce.DebruijnInterpreter[M, F](tuplespaceAlg)
->>>>>>> 7acc1077
+      new Reduce.DebruijnInterpreter[M, F](tuplespaceAlg, urnMap)
     dispatcher
   }
 }