--- conflicted
+++ resolved
@@ -389,16 +389,6 @@
     val matches  = p.matches.map(m => MatchSortMatcher.sortMatch(m)).sorted
     val ids      = p.id.map(g => GroundSortMatcher.sortMatch(g)).sorted
     val sortedPar = Par(
-<<<<<<< HEAD
-      sends = sends.map(_.term),
-      receives = receives.map(_.term),
-      exprs = exprs.map(_.term),
-      evals = evals.map(_.term),
-      news = news.map(_.term),
-      matches = matches.map(_.term),
-      freeCount = p.freeCount,
-      locallyFree = p.locallyFree
-=======
       sends.map(_.term),
       receives.map(_.term),
       evals.map(_.term),
@@ -406,8 +396,8 @@
       exprs.map(_.term),
       matches.map(_.term),
       ids.map(_.term).asInstanceOf[List[GPrivate]],
-      p.freeCount
->>>>>>> 313da9f6
+      p.freeCount,
+      p.locallyFree
     )
     val parScore = Node(Score.PAR,
                         sends.map(_.score) ++
