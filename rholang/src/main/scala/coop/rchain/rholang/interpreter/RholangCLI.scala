--- conflicted
+++ resolved
@@ -84,18 +84,13 @@
 
   private def normalizeTerm(term: Proc, inputs: ProcVisitInputs) = {
     val normalizedTerm = ProcNormalizeMatcher.normalizeMatch(term, inputs)
-<<<<<<< HEAD
-    if (normalizedTerm.knownFree.count > 0)
-      throw new Error("Top-level free variables are not allowed.")
-=======
-    if (normalizedTerm.par.freeCount > 0) {
+    if (normalizedTerm.knownFree.count > 0) {
       val topLevelFreeList = normalizedTerm.knownFree.env.map {
         case (name, (_, _, line, col)) => s"$name at $line:$col"
       }
       throw new Error(
         s"Top level free variables are not allowed: ${topLevelFreeList.mkString("", ", ", "")}.")
     }
->>>>>>> 147700d9
     normalizedTerm
   }
 }