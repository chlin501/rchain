package coop.rchain.rholang.interpreter

import java.io.{BufferedOutputStream, FileOutputStream, FileReader, Reader, StringReader}
import java.nio.file.{Files, Path}
import java.util.concurrent.TimeoutException

import cats.data.EitherT
import cats.{Monad, _}
import cats.implicits._
import cats.syntax._
import coop.rchain.catscontrib.Capture._
import coop.rchain.models.{BindPattern, Channel, Par, TaggedContinuation}
import coop.rchain.rholang.interpreter.errors._
import coop.rchain.rholang.interpreter.implicits.VectorPar
import coop.rchain.rholang.interpreter.storage.StoragePrinter
import coop.rchain.rholang.syntax.rholang_mercury.Absyn.Proc
import coop.rchain.rholang.syntax.rholang_mercury.{parser, Yylex}
import coop.rchain.rspace.IStore
import monix.eval.{Coeval, Task}
import monix.execution.{CancelableFuture, Scheduler}
import org.rogach.scallop.ScallopConf

import scala.annotation.tailrec
import scala.concurrent.Await
import scala.concurrent.duration._
import scala.util.{Failure, Success}

object RholangCLI {

  class Conf(arguments: Seq[String]) extends ScallopConf(arguments) {
    version("Rholang Mercury 0.2")
    banner("""Options:""")

    val binary = opt[Boolean](descr = "outputs binary protobuf serialization")
    val text   = opt[Boolean](descr = "outputs textual protobuf serialization")

    val data_dir = opt[Path](required = false,
                             descr = "Path to data directory",
                             default = Some(Files.createTempDirectory("rspace-store-")))

    val map_size = opt[Long](required = false,
                             descr = "Map size (in bytes)",
                             default = Some(1024L * 1024L * 1024L))

    val file = trailArg[String](required = false, descr = "Rholang source file")

    verify()
  }

  def main(args: Array[String]): Unit = {
    import monix.execution.Scheduler.Implicits.global

    val conf = new Conf(args)

    val runtime = Runtime.create(conf.data_dir(), conf.map_size())

    try {
      if (conf.file.supplied) {
        val fileName: String = conf.file()
        val source           = reader(fileName)
        buildNormalizedTerm(source).runAttempt match {
          case Right(par) =>
            if (conf.binary()) {
              writeBinary(fileName, par)
            } else if (conf.text()) {
              writeHumanReadable(fileName, par)
            } else {
<<<<<<< HEAD
              val evaluatorFuture = evaluate(runtime, par).runAsync
              waitThenPrintStorageContents(evaluatorFuture, runtime.store)
=======
              val evaluatorFuture = evaluate(runtime.reducer, par).runAsync
              waitThenPrintStorageContents(evaluatorFuture, runtime.space.store)
>>>>>>> 5cafd645
            }
          case Left(error) =>
            System.err.println(error)
        }
      } else {
        repl(runtime)
      }
    } finally {
      runtime.close()
    }
  }

  def reader(fileName: String): FileReader = new FileReader(fileName)
  def lexer(fileReader: Reader): Yylex     = new Yylex(fileReader)
  def parser(lexer: Yylex): parser         = new parser(lexer, lexer.getSymbolFactory())

  private def printPrompt(): Unit =
    Console.print("\nrholang> ")

  private def printNormalizedTerm(normalizedTerm: Par): Unit = {
    Console.println("\nEvaluating:")
    Console.println(PrettyPrinter().buildString(normalizedTerm))
  }

  private def printStorageContents(
      store: IStore[Channel, BindPattern, Seq[Channel], TaggedContinuation]): Unit = {
    Console.println("\nStorage Contents:")
    Console.println(StoragePrinter.prettyPrint(store))
  }

  private def printErrors(errors: Vector[InterpreterError]) =
    if (!errors.isEmpty) {
      Console.println("Errors received during evaluation:")
      for {
        error <- errors
      } Console.println(error.toString())
    }

  def evaluate(runtime: Runtime, normalizedTerm: Par): Task[Vector[InterpreterError]] =
    for {
      _      <- Task.now(printNormalizedTerm(normalizedTerm))
      _      <- runtime.reducer.inj(normalizedTerm)
      errors <- Task.now(runtime.readAndClearErrorVector)
    } yield errors

  @tailrec
  def repl(runtime: Runtime)(implicit scheduler: Scheduler): Unit = {
    printPrompt()
    Option(scala.io.StdIn.readLine()) match {
      case Some(line) =>
        buildNormalizedTerm(new StringReader(line)).runAttempt match {
          case Right(par) =>
<<<<<<< HEAD
            val evaluatorFuture = evaluate(runtime, par).runAsync
            waitThenPrintStorageContents(evaluatorFuture, runtime.store)
=======
            val evaluatorFuture = evaluate(runtime.reducer, par).runAsync
            waitThenPrintStorageContents(evaluatorFuture, runtime.space.store)
>>>>>>> 5cafd645
          case Left(ie: InterpreterError) =>
            // we don't want to print stack trace for user errors
            Console.err.print(ie.toString)
          case Left(th) =>
            th.printStackTrace(Console.err)
        }
      case None =>
        Console.println("\nExiting...")
        return
    }
    repl(runtime)
  }

  def buildNormalizedTerm(source: Reader): Coeval[Par] =
    try {
      for {
        term <- buildAST(source).fold(err => Coeval.raiseError(err), proc => Coeval.delay(proc))
        inputs = ProcVisitInputs(VectorPar(),
                                 DebruijnIndexMap[VarSort](),
                                 DebruijnLevelMap[VarSort]())
        outputs <- normalizeTerm[Coeval](term, inputs)
        par <- ParSortMatcher
                .sortMatch[Coeval](Some(outputs.par))
                .map(_.term)
                .flatMap {
                  case None      => Coeval.raiseError[Par](SortMatchError("ParSortMatcher failed"))
                  case Some(par) => Coeval.delay(par)
                }
      } yield par
    } catch {
      case th: Throwable => Coeval.raiseError(UnrecognizedInterpreterError(th))
    }

  private def buildAST(source: Reader): Either[InterpreterError, Proc] =
    Either
      .catchNonFatal {
        val lxr = lexer(source)
        val ast = parser(lxr)
        ast.pProc()
      }
      .leftMap {
        case ex: Exception if ex.getMessage.toLowerCase.contains("syntax") =>
          SyntaxError(ex.getMessage)
        case th => UnrecognizedInterpreterError(th)
      }

  @tailrec
  def waitThenPrintStorageContents(
      evaluatorFuture: CancelableFuture[Vector[InterpreterError]],
      store: IStore[Channel, BindPattern, Seq[Channel], TaggedContinuation]): Unit =
    try {
      Await.ready(evaluatorFuture, 5.seconds).value match {
        case Some(Success(errors)) => {
          printErrors(errors)
          printStorageContents(store)
        }
        case Some(Failure(e)) => throw e
        case None             => throw new Exception("Future claimed to be ready, but value was None")
      }
    } catch {
      case _: TimeoutException =>
        Console.println("This is taking a long time. Feel free to ^C and quit.")
        waitThenPrintStorageContents(evaluatorFuture, store)
      case e: Exception =>
        throw e
    }

  private def writeHumanReadable(fileName: String, sortedTerm: Par): Unit = {
    val compiledFileName = fileName.replaceAll(".rho$", "") + ".rhoc"
    new java.io.PrintWriter(compiledFileName) {
      write(sortedTerm.toString)
      close()
    }
    println(s"Compiled $fileName to $compiledFileName")
  }

  private def writeBinary(fileName: String, sortedTerm: Par): Unit = {
    val binaryFileName = fileName.replaceAll(".rho$", "") + ".bin"
    val output         = new BufferedOutputStream(new FileOutputStream(binaryFileName))
    output.write(sortedTerm.toByteString.toByteArray)
    output.close()
    println(s"Compiled $fileName to $binaryFileName")
  }

  private def normalizeTerm[M[_]](term: Proc, inputs: ProcVisitInputs)(
      implicit err: MonadError[M, InterpreterError]): M[ProcVisitOutputs] =
    ProcNormalizeMatcher.normalizeMatch[M](term, inputs).flatMap { normalizedTerm =>
      if (normalizedTerm.knownFree.count > 0) {
        if (normalizedTerm.knownFree.wildcards.isEmpty) {
          val topLevelFreeList = normalizedTerm.knownFree.env.map {
            case (name, (_, _, line, col)) => s"$name at $line:$col"
          }
          err.raiseError(UnrecognizedNormalizerError(
            s"Top level free variables are not allowed: ${topLevelFreeList.mkString("", ", ", "")}."))
        } else {
          val topLevelWildcardList = normalizedTerm.knownFree.wildcards.map {
            case (line, col) => s"_ (wildcard) at $line:$col"
          }
          err.raiseError(UnrecognizedNormalizerError(
            s"Top level wildcards are not allowed: ${topLevelWildcardList.mkString("", ", ", "")}."))
        }
      } else normalizedTerm.pure[M]
    }
}<|MERGE_RESOLUTION|>--- conflicted
+++ resolved
@@ -65,13 +65,8 @@
             } else if (conf.text()) {
               writeHumanReadable(fileName, par)
             } else {
-<<<<<<< HEAD
               val evaluatorFuture = evaluate(runtime, par).runAsync
-              waitThenPrintStorageContents(evaluatorFuture, runtime.store)
-=======
-              val evaluatorFuture = evaluate(runtime.reducer, par).runAsync
               waitThenPrintStorageContents(evaluatorFuture, runtime.space.store)
->>>>>>> 5cafd645
             }
           case Left(error) =>
             System.err.println(error)
@@ -124,13 +119,8 @@
       case Some(line) =>
         buildNormalizedTerm(new StringReader(line)).runAttempt match {
           case Right(par) =>
-<<<<<<< HEAD
             val evaluatorFuture = evaluate(runtime, par).runAsync
-            waitThenPrintStorageContents(evaluatorFuture, runtime.store)
-=======
-            val evaluatorFuture = evaluate(runtime.reducer, par).runAsync
             waitThenPrintStorageContents(evaluatorFuture, runtime.space.store)
->>>>>>> 5cafd645
           case Left(ie: InterpreterError) =>
             // we don't want to print stack trace for user errors
             Console.err.print(ie.toString)
