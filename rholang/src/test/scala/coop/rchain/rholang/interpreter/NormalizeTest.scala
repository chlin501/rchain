package coop.rchain.rholang.intepreter

import coop.rchain.rholang.syntax.rholang_mercury.Absyn.{Ground => AbsynGround, _}
import org.scalatest._

class BoolMatcherSpec extends FlatSpec with Matchers {
  val matcher = BoolNormalizeMatcher
  "BoolTrue" should "Compile as GBool(true)" in {
    val btrue = new BoolTrue()

    matcher.normalizeMatch(btrue) should be (GBool(true))
  }
  "BoolFalse" should "Compile as GBool(false)" in {
    val bfalse = new BoolFalse()

    matcher.normalizeMatch(bfalse) should be (GBool(false))
  }
}

class GroundMatcherSpec extends FlatSpec with Matchers {
  val matcher = GroundNormalizeMatcher
  "GroundInt" should "Compile as GInt" in {
    val gi = new GroundInt(7)

    matcher.normalizeMatch(gi) should be (GInt(7))
  }
  "GroundString" should "Compile as GString" in {
    val gs = new GroundString("String")

    matcher.normalizeMatch(gs) should be (GString("String"))
  }
  "GroundUri" should "Compile as GUri" in {
    val gu = new GroundUri("Uri")

    matcher.normalizeMatch(gu) should be (GUri("Uri"))
  }
}

class ProcMatcherSpec extends FlatSpec with Matchers {
  val inputs = ProcVisitInputs(
      Par(),
      DebruijnLevelMap[VarSort](),
      DebruijnLevelMap[VarSort]())

  "PNil" should "Compile as no modification to the par object" in {
    val nil = new PNil()

    val result = ProcNormalizeMatcher.normalizeMatch(nil, inputs)
    result.par should be (inputs.par)
    result.knownFree should be (inputs.knownFree)
  }

  val pvar = new PVar("x")
  "PVar" should "Compile as BoundVar if it's in env" in {
    val boundInputs = inputs.copy(env =
      inputs.env.newBindings(List((Some("x"), ProcSort)))._1)
  
    val result = ProcNormalizeMatcher.normalizeMatch(pvar, boundInputs)
    result.par should be (inputs.par.copy(expr = List(EVar(BoundVar(0)))))
    result.knownFree should be (inputs.knownFree)
  }
  "PVar" should "Compile as FreeVar if it's not in env" in {
    val result = ProcNormalizeMatcher.normalizeMatch(pvar, inputs)
    result.par should be (inputs.par.copy(expr = List(EVar(FreeVar(0)))))
    result.knownFree shouldEqual
        (inputs.knownFree.newBindings(
            List((Some("x"), ProcSort)))._1)
  }
  "PVar" should "Not compile if it's in env of the wrong sort" in {
    val boundInputs = inputs.copy(env =
      inputs.env.newBindings(List((Some("x"), NameSort)))._1)
    
    an [Error] should be thrownBy {
      ProcNormalizeMatcher.normalizeMatch(pvar, boundInputs)
    }
  }
  "PVar" should "Not compile if it's used free somewhere else" in {
    val boundInputs = inputs.copy(knownFree =
      inputs.knownFree.newBindings(List((Some("x"), ProcSort)))._1)
    
    an [Error] should be thrownBy {
      ProcNormalizeMatcher.normalizeMatch(pvar, boundInputs)
    }
  }

  "PPar" should "Compile both branches into a par object" in {
    val parGround = new PPar(
        new PGround(
            new GroundInt(7)),
        new PGround(
            new GroundInt(8)))
    val result = ProcNormalizeMatcher.normalizeMatch(parGround, inputs)
    result.par should be (
        inputs.par.copy(expr =
            List(GInt(8), GInt(7))))
    result.knownFree should be (inputs.knownFree)
  }
  "PPar" should "Compile both branches with the same environment" in {
    val parDoubleBound = new PPar(
        new PVar("x"),
        new PVar("x"))
    val boundInputs = inputs.copy(env =
      inputs.env.newBindings(List((Some("x"), ProcSort)))._1)

    val result = ProcNormalizeMatcher.normalizeMatch(parDoubleBound, boundInputs)
    result.par should be (
        inputs.par.copy(expr =
            List(EVar(BoundVar(0)), EVar(BoundVar(0)))))
    result.knownFree should be (inputs.knownFree)
  }
  "PPar" should "Not compile if both branches use the same free variable" in {
    val parDoubleFree = new PPar(
        new PVar("x"),
        new PVar("x"))
    an [Error] should be thrownBy {
      ProcNormalizeMatcher.normalizeMatch(parDoubleFree, inputs)
    }
  }
}

class NameMatcherSpec extends FlatSpec with Matchers {
  val inputs = NameVisitInputs(
      DebruijnLevelMap[VarSort](),
      DebruijnLevelMap[VarSort]())

  "NameWildcard" should "Set wildcard flag in knownFree" in {
    val nw = new NameWildcard()
<<<<<<< HEAD
    val result = nw.accept(nameVisitor, inputs)
    result.chan should be (ChanVar(FreeVar(0)))
    result.knownFree shouldEqual (inputs.knownFree.setWildcardUsed(1)._1)
=======
    val result = NameNormalizeMatcher.normalizeMatch(nw, inputs)
    result.chan should be (ChanVar(WildCard()))
    result.knownFree.wildcardUsed should be (true)
    result.knownFree shouldEqual (inputs.knownFree.setWildcardUsed())
>>>>>>> 9219bb5c
  }

  val nvar = new NameVar("x")

  "NameVar" should "Compile as BoundVar if it's in env" in {
    val boundInputs = inputs.copy(env =
      inputs.env.newBindings(List((Some("x"), NameSort)))._1)
  
<<<<<<< HEAD
    val result = nvar.accept(nameVisitor, boundInputs)
=======
    val result = NameNormalizeMatcher.normalizeMatch(nvar, boundinputs)
>>>>>>> 9219bb5c
    result.chan should be (ChanVar(BoundVar(0)))
    result.knownFree should be (inputs.knownFree)
  }
  "NameVar" should "Compile as FreeVar if it's not in env" in {
    val result = NameNormalizeMatcher.normalizeMatch(nvar, inputs)
    result.chan should be (ChanVar(FreeVar(0)))
    result.knownFree shouldEqual
        (inputs.knownFree.newBindings(
            List((Some("x"), NameSort)))._1)
  }
  "NameVar" should "Not compile if it's in env of the wrong sort" in {
    val boundInputs = inputs.copy(env =
      inputs.env.newBindings(List((Some("x"), ProcSort)))._1)
    
    an [Error] should be thrownBy {
<<<<<<< HEAD
      nvar.accept(nameVisitor, boundInputs)
=======
      NameNormalizeMatcher.normalizeMatch(nvar, boundinputs)
>>>>>>> 9219bb5c
    }
  }
  "NameVar" should "Not compile if it's used free somewhere else" in {
    val boundInputs = inputs.copy(knownFree =
      inputs.knownFree.newBindings(List((Some("x"), NameSort)))._1)
    
    an [Error] should be thrownBy {
<<<<<<< HEAD
      nvar.accept(nameVisitor, boundInputs)
=======
      NameNormalizeMatcher.normalizeMatch(nvar, boundinputs)
>>>>>>> 9219bb5c
    }
  }

  val nqvar = new NameQuote(new PVar("x"))

  "NameQuote" should "compile to a quoted var if the var is bound" in {
<<<<<<< HEAD
    val boundInputs = inputs.copy(env =
      inputs.env.newBindings(List((Some("x"), ProcSort)))._1)
    val nqvar = new NameQuote(new PVar("x"))
    val result = nqvar.accept(nameVisitor, boundInputs)
=======
    val boundinputs = inputs.copy(env =
      inputs.env.newBindings(List(("x", ProcSort)))._1)
    val result = NameNormalizeMatcher.normalizeMatch(nqvar, boundinputs)
>>>>>>> 9219bb5c
    result.chan should be (Quote(Par().copy(expr = List(EVar(BoundVar(0))))))
    result.knownFree should be (inputs.knownFree)
  }

  "NameQuote" should "return a free use if the quoted proc has a free var" in {
    val result = NameNormalizeMatcher.normalizeMatch(nqvar, inputs)
    result.chan should be (Quote(Par().copy(expr = List(EVar(FreeVar(0))))))
    result.knownFree should be (inputs.knownFree.newBindings(List((Some("x"), ProcSort)))._1)
  }

  "NameQuote" should "compile to a quoted ground" in {
    val nqground = new NameQuote(new PGround(new GroundInt(7)))
    val result = NameNormalizeMatcher.normalizeMatch(nqground, inputs)
    result.chan should be (Quote(Par().copy(expr = List(GInt(7)))))
    result.knownFree should be (inputs.knownFree)
  }
}<|MERGE_RESOLUTION|>--- conflicted
+++ resolved
@@ -125,16 +125,9 @@
 
   "NameWildcard" should "Set wildcard flag in knownFree" in {
     val nw = new NameWildcard()
-<<<<<<< HEAD
-    val result = nw.accept(nameVisitor, inputs)
+    val result = NameNormalizeMatcher.normalizeMatch(nw, inputs)
     result.chan should be (ChanVar(FreeVar(0)))
     result.knownFree shouldEqual (inputs.knownFree.setWildcardUsed(1)._1)
-=======
-    val result = NameNormalizeMatcher.normalizeMatch(nw, inputs)
-    result.chan should be (ChanVar(WildCard()))
-    result.knownFree.wildcardUsed should be (true)
-    result.knownFree shouldEqual (inputs.knownFree.setWildcardUsed())
->>>>>>> 9219bb5c
   }
 
   val nvar = new NameVar("x")
@@ -143,11 +136,7 @@
     val boundInputs = inputs.copy(env =
       inputs.env.newBindings(List((Some("x"), NameSort)))._1)
   
-<<<<<<< HEAD
-    val result = nvar.accept(nameVisitor, boundInputs)
-=======
-    val result = NameNormalizeMatcher.normalizeMatch(nvar, boundinputs)
->>>>>>> 9219bb5c
+    val result = NameNormalizeMatcher.normalizeMatch(nvar, boundInputs)
     result.chan should be (ChanVar(BoundVar(0)))
     result.knownFree should be (inputs.knownFree)
   }
@@ -163,11 +152,7 @@
       inputs.env.newBindings(List((Some("x"), ProcSort)))._1)
     
     an [Error] should be thrownBy {
-<<<<<<< HEAD
-      nvar.accept(nameVisitor, boundInputs)
-=======
-      NameNormalizeMatcher.normalizeMatch(nvar, boundinputs)
->>>>>>> 9219bb5c
+      NameNormalizeMatcher.normalizeMatch(nvar, boundInputs)
     }
   }
   "NameVar" should "Not compile if it's used free somewhere else" in {
@@ -175,27 +160,17 @@
       inputs.knownFree.newBindings(List((Some("x"), NameSort)))._1)
     
     an [Error] should be thrownBy {
-<<<<<<< HEAD
-      nvar.accept(nameVisitor, boundInputs)
-=======
-      NameNormalizeMatcher.normalizeMatch(nvar, boundinputs)
->>>>>>> 9219bb5c
+      NameNormalizeMatcher.normalizeMatch(nvar, boundInputs)
     }
   }
 
   val nqvar = new NameQuote(new PVar("x"))
 
   "NameQuote" should "compile to a quoted var if the var is bound" in {
-<<<<<<< HEAD
     val boundInputs = inputs.copy(env =
       inputs.env.newBindings(List((Some("x"), ProcSort)))._1)
     val nqvar = new NameQuote(new PVar("x"))
-    val result = nqvar.accept(nameVisitor, boundInputs)
-=======
-    val boundinputs = inputs.copy(env =
-      inputs.env.newBindings(List(("x", ProcSort)))._1)
-    val result = NameNormalizeMatcher.normalizeMatch(nqvar, boundinputs)
->>>>>>> 9219bb5c
+    val result = NameNormalizeMatcher.normalizeMatch(nqvar, boundInputs)
     result.chan should be (Quote(Par().copy(expr = List(EVar(BoundVar(0))))))
     result.knownFree should be (inputs.knownFree)
   }
