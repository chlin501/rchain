--- conflicted
+++ resolved
@@ -717,35 +717,6 @@
     result.knownFree should be(inputs.knownFree)
   }
 
-<<<<<<< HEAD
-  "PBundle" should "normalize terms inside a bundle" in {
-    val pbundle     = new PBundle(new PVar(new ProcVarVar("x")))
-    val boundInputs = inputs.copy(env = inputs.env.newBinding(("x", ProcSort, 0, 0)))
-
-    val result = ProcNormalizeMatcher.normalizeMatch(pbundle, boundInputs)
-
-    val expectedResult =
-      inputs.par
-        .withBundles(List(Bundle(EVar(BoundVar(0)))))
-        .withLocallyFree(BitSet(0))
-
-    result.par should be(expectedResult)
-    result.knownFree should be(inputs.knownFree)
-  }
-
-  /** Example:
-    * bundle { _ | x }
-    */
-  it should "not count free variable and the wildcard from the body" in {
-    val pbundle =
-      new PBundle(new PPar(new PVar(new ProcVarWildcard()), new PVar(new ProcVarVar("x"))))
-
-    an[UnexpectedBundleContent] should be thrownBy (
-      ProcNormalizeMatcher.normalizeMatch(pbundle,
-                                          inputs)
-    )
-  }
-=======
   "PMethod" should "Produce a method call" in {
     val listProc = new ListProc()
     listProc.add(new PGround(new GroundInt(0)))
@@ -759,7 +730,34 @@
     result.par should be(expectedResult)
     result.knownFree should be(inputs.knownFree)
   }
->>>>>>> 42ed1340
+
+  "PBundle" should "normalize terms inside a bundle" in {
+    val pbundle     = new PBundle(new PVar(new ProcVarVar("x")))
+    val boundInputs = inputs.copy(env = inputs.env.newBinding(("x", ProcSort, 0, 0)))
+
+    val result = ProcNormalizeMatcher.normalizeMatch(pbundle, boundInputs)
+
+    val expectedResult =
+      inputs.par
+        .withBundles(List(Bundle(EVar(BoundVar(0)))))
+        .withLocallyFree(BitSet(0))
+
+    result.par should be(expectedResult)
+    result.knownFree should be(inputs.knownFree)
+  }
+
+  /** Example:
+    * bundle { _ | x }
+    */
+  it should "not count free variable and the wildcard from the body" in {
+    val pbundle =
+      new PBundle(new PPar(new PVar(new ProcVarWildcard()), new PVar(new ProcVarVar("x"))))
+
+    an[UnexpectedBundleContent] should be thrownBy (
+      ProcNormalizeMatcher.normalizeMatch(pbundle,
+                                          inputs)
+    )
+  }
 }
 
 class NameMatcherSpec extends FlatSpec with Matchers {
