package coop.rchain.rholang.interpreter

import java.io.StringReader

import com.google.protobuf.ByteString
import coop.rchain.crypto.codec.Base16
import coop.rchain.crypto.hash.Blake2b512Random
import coop.rchain.models.Channel.ChannelInstance.Quote
import coop.rchain.models.Expr.ExprInstance._
import coop.rchain.models._
import coop.rchain.models.rholang.implicits._
import coop.rchain.rholang.interpreter.Registry.FixedRefs._
import coop.rchain.rholang.interpreter.Runtime.RhoDispatchMap
import coop.rchain.rholang.interpreter.accounting.{CostAccount, CostAccountingAlg}
import coop.rchain.rholang.interpreter.errors.OutOfPhlogistonsError
import coop.rchain.rholang.interpreter.storage.implicits._
import coop.rchain.rspace._
<<<<<<< HEAD
import coop.rchain.rspace.internal.{Datum, Row}
=======
import coop.rchain.rspace.ISpace.IdISpace
import coop.rchain.rspace.internal.{Datum, Row, WaitingContinuation}
>>>>>>> 8c175b67
import coop.rchain.rspace.pure.PureRSpace
import monix.eval.Task
import monix.execution.Scheduler.Implicits.global
import org.scalatest.{FlatSpec, Matchers}

import scala.concurrent.Await
import scala.concurrent.duration._

trait RegistryTester extends PersistentStoreTester {
  implicit val errorLog = new ErrorLog()
  implicit val costAccounting =
    CostAccountingAlg.unsafe[Task](CostAccount(Integer.MAX_VALUE))

  def dispatchTableCreator(registry: Registry): RhoDispatchMap =
    Map(
      lookupRef                       -> registry.lookup,
      lookupCallbackRef               -> registry.lookupCallback,
      insertRef                       -> registry.insert,
      insertCallbackRef               -> registry.insertCallback,
      deleteRef                       -> registry.delete,
      deleteRootCallbackRef           -> registry.deleteRootCallback,
      deleteCallbackRef               -> registry.deleteCallback,
      publicLookupRef                 -> registry.publicLookup,
      publicRegisterRandomRef         -> registry.publicRegisterRandom,
      publicRegisterInsertCallbackRef -> registry.publicRegisterInsertCallback
    )

  def withRegistryAndTestSpace[R](
      f: (Reduce[Task],
          IdISpace[Channel,
                   BindPattern,
                   OutOfPhlogistonsError.type,
                   ListChannelWithRandom,
                   ListChannelWithRandom,
                   TaggedContinuation]) => R
  ): R =
<<<<<<< HEAD
    withTestSpace(errorLog) {
      case TestFixture(space, _) =>
        val _                                  = errorLog.readAndClearErrorVector()
        val pureSpace: Runtime.RhoPureSpace    = PureRSpace[Task].of(space)
        lazy val dispatchTable: RhoDispatchMap = dispatchTableCreator(registry)
        lazy val (dispatcher, reducer, registry) =
          RholangAndScalaDispatcher
            .create(space, dispatchTable, Registry.testingUrnMap)
        registry.testInstall()
        f(reducer, space)
=======
    withTestSpace { space =>
      val pureSpace: Runtime.RhoPureSpace[Task] = new PureRSpace(space)
      lazy val registry: RegistryImpl[Task]     = new RegistryImpl[Task](pureSpace, dispatcher)
      lazy val dispatcher: Dispatch[Task, ListChannelWithRandom, TaggedContinuation] =
        RholangAndScalaDispatcher
          .create[Task, Task.Par](space, registry.testingDispatchTable, Registry.testingUrnMap)
      val reducer = dispatcher.reducer
      import monix.execution.Scheduler.Implicits.global
      Await.result(registry.testInstall().runAsync, 1.seconds)
      f(reducer, space)
>>>>>>> 8c175b67
    }
}

class RegistrySpec extends FlatSpec with Matchers with RegistryTester {
  /*
    0897e9533fd9c5c26e7ea3fe07f99a4dbbde31eb2c59f84810d03e078e7d31c2
    089775e6bbe6f893b810e66615867bede6e16fcf22a5dd869bb17ca8415f0b8e
    0897ef763354e4266d31c74b7a5be55fbfeb464fe65ce56ce9ccbfd9a1fddef0
    0897a37e047d2fc591185812e4a9526ded5509544e6586092c25a17abf366ea3
   */
  val eightByteArray: Par       = GByteArray(ByteString.copyFrom(Array[Byte](0x08.toByte)))
  val ninetySevenByteArray: Par = GByteArray(ByteString.copyFrom(Array[Byte](0x97.toByte)))
  val branchName: Par = GPrivate(
    ByteString.copyFrom(
      Base16.decode("d5fd3d8daf9f295aa590b37b50d5518803b4596ed6940aa42d46b1413a1bb16e")))
  // format: off
  val rootSend: Send = Send(
    chan = Quote(Registry.registryRoot),
    data = Seq(
      Expr(EMapBody(
        ParMap(Seq(eightByteArray -> Par(exprs = Seq(Expr(ETupleBody(ETuple(Seq(GInt(1), ninetySevenByteArray, branchName))))))))))),
    persistent = false
  )
  // format: on
  val sevenFiveByteArray: Par = GByteArray(ByteString.copyFrom(Array[Byte](0x75.toByte)))
  val aThreeByteArray: Par    = GByteArray(ByteString.copyFrom(Array[Byte](0xa3.toByte)))
  val eNineByteArray: Par     = GByteArray(ByteString.copyFrom(Array[Byte](0xe9.toByte)))
  val efByteArray: Par        = GByteArray(ByteString.copyFrom(Array[Byte](0xef.toByte)))
  val emptyByteArray: Par     = GByteArray(ByteString.EMPTY)
  val branch1: Par = GByteArray(
    ByteString.copyFrom(
      Base16.decode("533fd9c5c26e7ea3fe07f99a4dbbde31eb2c59f84810d03e078e7d31c2")))
  val branch2: Par = GByteArray(
    ByteString.copyFrom(
      Base16.decode("e6bbe6f893b810e66615867bede6e16fcf22a5dd869bb17ca8415f0b8e")))
  val branch3: Par = GByteArray(
    ByteString.copyFrom(
      Base16.decode("763354e4266d31c74b7a5be55fbfeb464fe65ce56ce9ccbfd9a1fddef0")))
  val branch4: Par = GByteArray(
    ByteString.copyFrom(
      Base16.decode("7e047d2fc591185812e4a9526ded5509544e6586092c25a17abf366ea3")))
  val branchSend: Send = Send(
    chan = Quote(branchName),
    data = Seq(
      Expr(EMapBody(ParMap(Seq(
        emptyByteArray -> Par(
          exprs = Seq(Expr(ETupleBody(ETuple(Seq(GInt(0), emptyByteArray, GInt(7))))))),
        eNineByteArray -> Par(
          exprs = Seq(Expr(ETupleBody(ETuple(Seq(GInt(0), branch1, GInt(8))))))),
        sevenFiveByteArray -> Par(
          exprs = Seq(Expr(ETupleBody(ETuple(Seq(GInt(0), branch2, GInt(9)))))))
      ))))),
    persistent = false
  )

  val fullBranchSend: Send = Send(
    chan = Quote(branchName),
    data = Seq(
      Expr(EMapBody(ParMap(Seq(
        eNineByteArray -> Par(
          exprs = Seq(Expr(ETupleBody(ETuple(Seq(GInt(0), branch1, GInt(8))))))),
        sevenFiveByteArray -> Par(
          exprs = Seq(Expr(ETupleBody(ETuple(Seq(GInt(0), branch2, GInt(9))))))),
        efByteArray -> Par(exprs = Seq(Expr(ETupleBody(ETuple(Seq(GInt(0), branch3, GInt(10))))))),
        aThreeByteArray -> Par(
          exprs = Seq(Expr(ETupleBody(ETuple(Seq(GInt(0), branch4, GInt(11)))))))
      ))))),
    persistent = false
  )

  val baseRand: Blake2b512Random = Blake2b512Random(Array.empty[Byte])
  "lookup" should "recurse" in {
    val lookupString: String =
      """
      new r(`rho:registry:testing:lookup`) in {
        r!("0897".hexToBytes(), "result0") |
        r!("089775e6bbe6f893b810e66615867bede6e16fcf22a5dd869bb17ca8415f0b8e".hexToBytes(), "result1") |
        r!("0897e9533fd9c5c26e7ea3fe07f99a4dbbde31eb2c59f84810d03e078e7d31c2".hexToBytes(), "result2")
      }"""

    val lookupPar: Par = Interpreter.buildNormalizedTerm(new StringReader(lookupString)).value

    val completePar                     = lookupPar.addSends(rootSend, branchSend)
    implicit val rand: Blake2b512Random = baseRand.splitByte(1)
    val newRand                         = rand.splitByte(2)
    val randResult0                     = newRand.splitByte(0)
    randResult0.next; randResult0.next
    val randResult1 = newRand.splitByte(1)
    randResult1.next; randResult1.next
    val randResult2 = newRand.splitByte(2)
    randResult2.next; randResult2.next

    val result = withRegistryAndTestSpace { (reducer, space) =>
      implicit val env = Env[Par]()
      val resultTask = for {
        _ <- reducer.eval(completePar)
      } yield space.store.toMap
      Await.result(resultTask.runAsync, 3.seconds)
    }

    def resultChanList(s: String) =
      List(Channel(Quote(GString(s))))

    result.get(resultChanList("result0")) should be(
      Some(
        Row(
          List(Datum.create(Channel(Quote(GString("result0"))),
                            ListChannelWithRandom(Seq(Quote(GInt(7))), randResult0),
                            false)),
          List()
        )))
    result.get(resultChanList("result1")) should be(
      Some(
        Row(
          List(Datum.create(Channel(Quote(GString("result1"))),
                            ListChannelWithRandom(Seq(Quote(GInt(9))), randResult1),
                            false)),
          List()
        )))
    result.get(resultChanList("result2")) should be(
      Some(
        Row(
          List(Datum.create(Channel(Quote(GString("result2"))),
                            ListChannelWithRandom(Seq(Quote(GInt(8))), randResult2),
                            false)),
          List()
        )))
  }

  "insert" should "successfully split" in {
    val insertString =
      """
        new rl(`rho:registry:testing:lookup`), ri(`rho:registry:testing:insert`), ack in {
          ri!("0897e953".hexToBytes(), 10, *ack) |
          for (@10 <- ack) { //merge 0
            rl!("0897e9533fd9c5c26e7ea3fe07f99a4dbbde31eb2c59f84810d03e078e7d31c2".hexToBytes(), *ack) |
            for (@x <- ack) { //merge 1
              @"result0"!(x) |
              rl!("0897e953".hexToBytes(), *ack) |
              for (@x <- ack) { //merge 2
                @"result1"!(x) |
                ri!("0897e9".hexToBytes(), 11, *ack) |
                for (@11 <- ack) { //merge 3
                  rl!("0897e9533fd9c5c26e7ea3fe07f99a4dbbde31eb2c59f84810d03e078e7d31c2".hexToBytes(), *ack) |
                  for (@x <- ack) { //merge4
                    @"result2"!(x) |
                    rl!("0897e953".hexToBytes(), *ack) |
                    for (@x <- ack) { //merge5
                      @"result3"!(x) |
                      rl!("0897e9".hexToBytes(), *ack) |
                      for (@x <- ack) {
                        @"result4"!(x) |
                        ri!("08bb".hexToBytes(), 12, *ack) |
                        for (@12 <- ack) {
                          rl!("0897".hexToBytes(), "result5") |
                          rl!("089775e6bbe6f893b810e66615867bede6e16fcf22a5dd869bb17ca8415f0b8e".hexToBytes(), "result6") |
                          rl!("0897e9".hexToBytes(), "result7") |
                          rl!("0897e953".hexToBytes(), "result8") |
                          rl!("0897e9533fd9c5c26e7ea3fe07f99a4dbbde31eb2c59f84810d03e078e7d31c2".hexToBytes(), "result9") |
                          rl!("08bb".hexToBytes(), "result10")
                        }
                      }
                    }
                  }
                }
              }
            }
          }
        }"""
    val insertPar: Par                      = Interpreter.buildNormalizedTerm(new StringReader(insertString)).value
    val completePar                         = insertPar.addSends(rootSend, branchSend)
    implicit val evalRand: Blake2b512Random = baseRand.splitByte(2)

    // Compute the random states for the results
    val resultRand = baseRand.splitByte(2)
    // The two sends setting up the initial state, and then the new.
    val newRand = resultRand.splitByte(2)
    // once, for ack.
    newRand.next()
    val insert0Rand = newRand.splitByte(0)
    // Twice for lookup, once for new name to insert.
    insert0Rand.next(); insert0Rand.next(); insert0Rand.next()
    val merge0      = Blake2b512Random.merge(Seq(newRand.splitByte(1), insert0Rand.splitByte(1)))
    val lookup0Rand = merge0.splitByte(0)
    // It takes 3 now because of the previous insert.
    lookup0Rand.next(); lookup0Rand.next(); lookup0Rand.next()
    val merge1      = Blake2b512Random.merge(Seq(merge0.splitByte(1), lookup0Rand))
    val result0Rand = merge1.splitByte(0)
    val lookup1Rand = merge1.splitByte(1)
    lookup1Rand.next(); lookup1Rand.next(); lookup1Rand.next()
    val merge2      = Blake2b512Random.merge(Seq(merge1.splitByte(2), lookup1Rand))
    val result1Rand = merge2.splitByte(0)
    val insert1Rand = merge2.splitByte(1)
    //0897e9 only takes 2 lookups (root, and 0897). It uses 1 more to split
    insert1Rand.next(); insert1Rand.next(); insert1Rand.next()
    val merge3      = Blake2b512Random.merge(Seq(merge2.splitByte(2), insert1Rand.splitByte(1)))
    val lookup2Rand = merge3.splitByte(0)
    // It takes 4 lookups now because of the second insert.
    lookup2Rand.next(); lookup2Rand.next(); lookup2Rand.next(); lookup2Rand.next()
    val merge4      = Blake2b512Random.merge(Seq(merge3.splitByte(1), lookup2Rand))
    val result2Rand = merge4.splitByte(0)
    val lookup3Rand = merge4.splitByte(1)
    lookup3Rand.next(); lookup3Rand.next(); lookup3Rand.next(); lookup3Rand.next()
    val merge5      = Blake2b512Random.merge(Seq(merge4.splitByte(2), lookup3Rand))
    val result3Rand = merge5.splitByte(0)
    val lookup4Rand = merge5.splitByte(1)
    //Only 3 lookups: root, 0897, e9
    lookup4Rand.next(); lookup4Rand.next(); lookup4Rand.next()
    val merge6      = Blake2b512Random.merge(Seq(merge5.splitByte(2), lookup4Rand))
    val result4Rand = merge6.splitByte(0)
    val insert2Rand = merge6.splitByte(1)
    // Only 2 because we perform a split at the root
    insert2Rand.next(); insert2Rand.next()
    val merge7      = Blake2b512Random.merge(Seq(merge6.splitByte(2), insert2Rand.splitByte(1)))
    val result5Rand = merge7.splitByte(0)
    result5Rand.next(); result5Rand.next(); result5Rand.next()
    val result6Rand = merge7.splitByte(1)
    result6Rand.next(); result6Rand.next(); result6Rand.next()
    val result7Rand = merge7.splitByte(2)
    result7Rand.next(); result7Rand.next(); result7Rand.next(); result7Rand.next()
    val result8Rand = merge7.splitByte(3)
    result8Rand.next(); result8Rand.next(); result8Rand.next(); result8Rand.next();
    result8Rand.next()
    val result9Rand = merge7.splitByte(4)
    result9Rand.next(); result9Rand.next(); result9Rand.next(); result9Rand.next();
    result9Rand.next()
    val result10Rand = merge7.splitByte(5)
    result10Rand.next(); result10Rand.next()

    val result = withRegistryAndTestSpace { (reducer, space) =>
      implicit val env = Env[Par]()
      val resultTask = for {
        _ <- reducer.eval(completePar)
      } yield space.store.toMap
      Await.result(resultTask.runAsync, 3.seconds)
    }

    def resultChanList(s: String) =
      List(Channel(Quote(GString(s))))

    result.get(resultChanList("result0")) should be(
      Some(
        Row(
          List(Datum.create(Channel(Quote(GString("result0"))),
                            ListChannelWithRandom(Seq(Quote(GInt(8))), result0Rand),
                            false)),
          List()
        )))
    result.get(resultChanList("result1")) should be(
      Some(
        Row(
          List(Datum.create(Channel(Quote(GString("result1"))),
                            ListChannelWithRandom(Seq(Quote(GInt(10))), result1Rand),
                            false)),
          List()
        )))
    result.get(resultChanList("result2")) should be(
      Some(
        Row(
          List(Datum.create(Channel(Quote(GString("result2"))),
                            ListChannelWithRandom(Seq(Quote(GInt(8))), result2Rand),
                            false)),
          List()
        )))
    result.get(resultChanList("result3")) should be(
      Some(
        Row(
          List(Datum.create(Channel(Quote(GString("result3"))),
                            ListChannelWithRandom(Seq(Quote(GInt(10))), result3Rand),
                            false)),
          List()
        )))
    result.get(resultChanList("result4")) should be(
      Some(
        Row(
          List(Datum.create(Channel(Quote(GString("result4"))),
                            ListChannelWithRandom(Seq(Quote(GInt(11))), result4Rand),
                            false)),
          List()
        )))
    result.get(resultChanList("result5")) should be(
      Some(
        Row(
          List(Datum.create(Channel(Quote(GString("result5"))),
                            ListChannelWithRandom(Seq(Quote(GInt(7))), result5Rand),
                            false)),
          List()
        )))
    result.get(resultChanList("result6")) should be(
      Some(
        Row(
          List(Datum.create(Channel(Quote(GString("result6"))),
                            ListChannelWithRandom(Seq(Quote(GInt(9))), result6Rand),
                            false)),
          List()
        )))
    result.get(resultChanList("result7")) should be(
      Some(
        Row(
          List(Datum.create(Channel(Quote(GString("result7"))),
                            ListChannelWithRandom(Seq(Quote(GInt(11))), result7Rand),
                            false)),
          List()
        )))
    result.get(resultChanList("result8")) should be(
      Some(
        Row(
          List(Datum.create(Channel(Quote(GString("result8"))),
                            ListChannelWithRandom(Seq(Quote(GInt(10))), result8Rand),
                            false)),
          List()
        )))
    result.get(resultChanList("result9")) should be(
      Some(
        Row(
          List(Datum.create(Channel(Quote(GString("result9"))),
                            ListChannelWithRandom(Seq(Quote(GInt(8))), result9Rand),
                            false)),
          List()
        )))
    result.get(resultChanList("result10")) should be(
      Some(
        Row(
          List(Datum.create(Channel(Quote(GString("result10"))),
                            ListChannelWithRandom(Seq(Quote(GInt(12))), result10Rand),
                            false)),
          List()
        )))
  }

  "delete" should "successfully merge" in {
    /* The overview of this program is 1 delete, 3 lookups, 1 delete,
    2 lookups, 1 delete, 1 lookup, 1 delete */
    val deleteString =
      """
      new rl(`rho:registry:testing:lookup`), rd(`rho:registry:testing:delete`), ack in {
        rd!("0897a37e047d2fc591185812e4a9526ded5509544e6586092c25a17abf366ea3".hexToBytes(), *ack) |
        for (@11 <- ack) { //merge 0
          rl!("0897e9533fd9c5c26e7ea3fe07f99a4dbbde31eb2c59f84810d03e078e7d31c2".hexToBytes(), *ack) |
          for (@x <- ack) { //merge 1
            @"result0"!(x) |
            rl!("089775e6bbe6f893b810e66615867bede6e16fcf22a5dd869bb17ca8415f0b8e".hexToBytes(), *ack) |
            for (@x <- ack) { //merge 2
              @"result1"!(x) |
              rl!("0897ef763354e4266d31c74b7a5be55fbfeb464fe65ce56ce9ccbfd9a1fddef0".hexToBytes(), *ack) |
              for (@x <- ack) { //merge 3
                @"result2"!(x) |
                rd!("0897ef763354e4266d31c74b7a5be55fbfeb464fe65ce56ce9ccbfd9a1fddef0".hexToBytes(), *ack) |
                for (@10 <- ack) { //merge4
                  rl!("0897e9533fd9c5c26e7ea3fe07f99a4dbbde31eb2c59f84810d03e078e7d31c2".hexToBytes(), *ack) |
                  for (@x <- ack) { //merge5
                    @"result3"!(x) |
                    rl!("089775e6bbe6f893b810e66615867bede6e16fcf22a5dd869bb17ca8415f0b8e".hexToBytes(), *ack) |
                    for (@x <- ack) { //merge6
                      @"result4"!(x) |
                      rd!("089775e6bbe6f893b810e66615867bede6e16fcf22a5dd869bb17ca8415f0b8e".hexToBytes(), *ack) |
                      for (@9 <- ack) { //merge7
                        rl!("0897e9533fd9c5c26e7ea3fe07f99a4dbbde31eb2c59f84810d03e078e7d31c2".hexToBytes(), *ack) |
                        for (@x <- ack) { //merge8
                          @"result5"!(x) |
                          rd!("0897e9533fd9c5c26e7ea3fe07f99a4dbbde31eb2c59f84810d03e078e7d31c2".hexToBytes(), "result6")
                        }
                      }
                    }
                  }
                }
              }
            }
          }
        }
      }"""
    val deletePar: Par                  = Interpreter.buildNormalizedTerm(new StringReader(deleteString)).value
    val completePar                     = deletePar.addSends(rootSend, fullBranchSend)
    implicit val rand: Blake2b512Random = baseRand.splitByte(3)

    val result = withRegistryAndTestSpace { (reducer, space) =>
      implicit val env = Env[Par]()
      val resultTask = for {
        _ <- reducer.eval(completePar)
      } yield space.store.toMap
      Await.result(resultTask.runAsync, 3.seconds)
    }

    // Compute the random states for the results
    val resultRand = baseRand.splitByte(3)
    // The two sends setting up the initial state, and then the new.
    val newRand  = resultRand.splitByte(2)
    val rootRand = resultRand.splitByte(0)
    // once, for ack.
    newRand.next()
    val delete0Rand = newRand.splitByte(0)
    // Once for root, and twice for a single iteration through the tree
    delete0Rand.next(); delete0Rand.next(); delete0Rand.next()
    val merge0      = Blake2b512Random.merge(Seq(newRand.splitByte(1), delete0Rand))
    val lookup0Rand = merge0.splitByte(0)
    lookup0Rand.next(); lookup0Rand.next();
    val merge1      = Blake2b512Random.merge(Seq(merge0.splitByte(1), lookup0Rand))
    val result0Rand = merge1.splitByte(0)
    val lookup1Rand = merge1.splitByte(1)
    lookup1Rand.next(); lookup1Rand.next();
    val merge2      = Blake2b512Random.merge(Seq(merge1.splitByte(2), lookup1Rand))
    val result1Rand = merge2.splitByte(0)
    val lookup2Rand = merge2.splitByte(1)
    lookup2Rand.next(); lookup2Rand.next();
    val merge3      = Blake2b512Random.merge(Seq(merge2.splitByte(2), lookup2Rand))
    val result2Rand = merge3.splitByte(0)
    val delete1Rand = merge3.splitByte(1)
    // Once for root, and twice for a single iteration through the tree
    delete1Rand.next(); delete1Rand.next(); delete1Rand.next()
    val merge4      = Blake2b512Random.merge(Seq(merge3.splitByte(2), delete1Rand))
    val lookup3Rand = merge4.splitByte(0)
    lookup3Rand.next(); lookup3Rand.next();
    val merge5      = Blake2b512Random.merge(Seq(merge4.splitByte(1), lookup3Rand))
    val result3Rand = merge5.splitByte(0)
    val lookup4Rand = merge5.splitByte(1)
    lookup4Rand.next(); lookup4Rand.next();
    val merge6      = Blake2b512Random.merge(Seq(merge5.splitByte(2), lookup4Rand))
    val result4Rand = merge6.splitByte(0)
    val delete2Rand = merge6.splitByte(1)
    // Once for root, and twice for a single iteration through the tree
    delete2Rand.next(); delete2Rand.next(); delete2Rand.next()
    val merge7      = Blake2b512Random.merge(Seq(merge6.splitByte(2), delete2Rand))
    val lookup5Rand = merge7.splitByte(0)
    // The last delete should have merged into the root, so it should only take
    // 1 new name.
    lookup5Rand.next();
    val merge8      = Blake2b512Random.merge(Seq(merge7.splitByte(1), lookup5Rand))
    val result5Rand = merge8.splitByte(0)
    val result6Rand = merge8.splitByte(1)
    // This is the last delete. It should take only 1 lookup, because of the
    // previous merge to root.
    result6Rand.next()

    def resultChanList(s: String) =
      List(Channel(Quote(GString(s))))

    result.get(resultChanList("result0")) should be(
      Some(
        Row(
          List(Datum.create(Channel(Quote(GString("result0"))),
                            ListChannelWithRandom(Seq(Quote(GInt(8))), result0Rand),
                            false)),
          List()
        )))
    result.get(resultChanList("result1")) should be(
      Some(
        Row(
          List(Datum.create(Channel(Quote(GString("result1"))),
                            ListChannelWithRandom(Seq(Quote(GInt(9))), result1Rand),
                            false)),
          List()
        )))
    result.get(resultChanList("result2")) should be(
      Some(
        Row(
          List(Datum.create(Channel(Quote(GString("result2"))),
                            ListChannelWithRandom(Seq(Quote(GInt(10))), result2Rand),
                            false)),
          List()
        )))
    result.get(resultChanList("result3")) should be(
      Some(
        Row(
          List(Datum.create(Channel(Quote(GString("result3"))),
                            ListChannelWithRandom(Seq(Quote(GInt(8))), result3Rand),
                            false)),
          List()
        )))
    result.get(resultChanList("result4")) should be(
      Some(
        Row(
          List(Datum.create(Channel(Quote(GString("result4"))),
                            ListChannelWithRandom(Seq(Quote(GInt(9))), result4Rand),
                            false)),
          List()
        )))
    result.get(resultChanList("result5")) should be(
      Some(
        Row(
          List(Datum.create(Channel(Quote(GString("result5"))),
                            ListChannelWithRandom(Seq(Quote(GInt(8))), result5Rand),
                            false)),
          List()
        )))
    result.get(resultChanList("result6")) should be(
      Some(
        Row(
          List(Datum.create(Channel(Quote(GString("result6"))),
                            ListChannelWithRandom(Seq(Quote(GInt(8))), result6Rand),
                            false)),
          List()
        )))
    result.get(List[Channel](Quote(Registry.registryRoot))) should be(
      Some(Row(
        List(Datum.create(Channel(Quote(Registry.registryRoot)),
                          ListChannelWithRandom(Seq(Quote(EMapBody(ParMap(SortedParMap.empty)))),
                                                rootRand),
                          false)),
        List()
      )))
  }

  "Public lookup" should "decode and then call lookup" in {
    val lookupString =
      """
      new r(`rho:registry:lookup`) in {
        r!(`rho:id:bnm61w3958nhr5u6wx9yx6c4js77hcxmftc9o1yo4y9yxdu7g8bnq3`, "result0") |
        r!(`rho:id:bnmzm3i5h5hj8qyoh3ubmbu57zuqn56xrk175bw5sf6kook9bq8ny3`, "result1")
      }"""
    val lookupPar: Par                  = Interpreter.buildNormalizedTerm(new StringReader(lookupString)).value
    val completePar                     = lookupPar.addSends(rootSend, branchSend)
    implicit val rand: Blake2b512Random = baseRand.splitByte(4)
    val newRand                         = rand.splitByte(2)
    val randResult0                     = newRand.splitByte(0)
    randResult0.next; randResult0.next
    val randResult1 = newRand.splitByte(1)
    randResult1.next; randResult1.next

    val result = withRegistryAndTestSpace { (reducer, space) =>
      implicit val env = Env[Par]()
      val resultTask = for {
        _ <- reducer.eval(completePar)
      } yield space.store.toMap
      Await.result(resultTask.runAsync, 3.seconds)
    }

    def resultChanList(s: String) =
      List(Channel(Quote(GString(s))))

    result.get(resultChanList("result0")) should be(
      Some(
        Row(
          List(Datum.create(Channel(Quote(GString("result0"))),
                            ListChannelWithRandom(Seq(Quote(GInt(8))), randResult0),
                            false)),
          List()
        )))
    result.get(resultChanList("result1")) should be(
      Some(
        Row(
          List(Datum.create(Channel(Quote(GString("result1"))),
                            ListChannelWithRandom(Seq(Quote(GInt(9))), randResult1),
                            false)),
          List()
        )))
  }

  "Random Registry" should "use the random generator and insert" in {
    val registerString                  = """
      new rr(`rho:registry:insertRandom`), rl(`rho:registry:lookup`), x, y in {
        rr!(bundle+{*x}, *y) |
        for(@{uri /\ Uri} <- y) {
          @"result0"!(uri) |
          rl!(uri, "result1")
        }
      }"""
    val registerPar: Par                = Interpreter.buildNormalizedTerm(new StringReader(registerString)).value
    val completePar                     = registerPar.addSends(rootSend, branchSend)
    implicit val rand: Blake2b512Random = baseRand.splitByte(5)
    val newRand                         = rand.splitByte(2)
    val registeredName                  = newRand.next();
    newRand.next()
    val registerRand = newRand.splitByte(0)
    // Once for Uri and twice for temporary channels to handle the insert.
    val uriBytes = registerRand.next();
    registerRand.next(); registerRand.next()
    val insertRand = registerRand
    // Goes directly into root
    insertRand.next();
    val merge0Rand  = Blake2b512Random.merge(Seq(newRand.splitByte(1), insertRand))
    val randResult0 = merge0Rand.splitByte(0)
    val lookupRand  = merge0Rand.splitByte(1)
    lookupRand.next();
    val randResult1 = lookupRand

    val result = withRegistryAndTestSpace { (reducer, space) =>
      implicit val env = Env[Par]()
      val resultTask = for {
        _ <- reducer.eval(completePar)
      } yield space.store.toMap
      Await.result(resultTask.runAsync, 3.seconds)
    }

    def resultChanList(s: String) =
      List(Channel(Quote(GString(s))))

    val expectedBundle: Par =
      Bundle(GPrivate(ByteString.copyFrom(registeredName)), writeFlag = true, readFlag = false)

    val expectedUri = Registry.buildURI(uriBytes)

    result.get(resultChanList("result0")) should be(
      Some(
        Row(
          List(Datum.create(Channel(Quote(GString("result0"))),
                            ListChannelWithRandom(Seq(Quote(GUri(expectedUri))), randResult0),
                            false)),
          List()
        )))
    result.get(resultChanList("result1")) should be(
      Some(
        Row(
          List(Datum.create(Channel(Quote(GString("result1"))),
                            ListChannelWithRandom(Seq(Quote(expectedBundle)), randResult1),
                            false)),
          List()
        )))
  }
}<|MERGE_RESOLUTION|>--- conflicted
+++ resolved
@@ -15,12 +15,8 @@
 import coop.rchain.rholang.interpreter.errors.OutOfPhlogistonsError
 import coop.rchain.rholang.interpreter.storage.implicits._
 import coop.rchain.rspace._
-<<<<<<< HEAD
-import coop.rchain.rspace.internal.{Datum, Row}
-=======
 import coop.rchain.rspace.ISpace.IdISpace
 import coop.rchain.rspace.internal.{Datum, Row, WaitingContinuation}
->>>>>>> 8c175b67
 import coop.rchain.rspace.pure.PureRSpace
 import monix.eval.Task
 import monix.execution.Scheduler.Implicits.global
@@ -57,29 +53,16 @@
                    ListChannelWithRandom,
                    TaggedContinuation]) => R
   ): R =
-<<<<<<< HEAD
     withTestSpace(errorLog) {
       case TestFixture(space, _) =>
         val _                                  = errorLog.readAndClearErrorVector()
-        val pureSpace: Runtime.RhoPureSpace    = PureRSpace[Task].of(space)
+        val pureSpace: Runtime.RhoPureSpace[Task]    = PureRSpace[Task].of(space)
         lazy val dispatchTable: RhoDispatchMap = dispatchTableCreator(registry)
         lazy val (dispatcher, reducer, registry) =
           RholangAndScalaDispatcher
             .create(space, dispatchTable, Registry.testingUrnMap)
-        registry.testInstall()
+        registry.testInstall().unsafeRunSync
         f(reducer, space)
-=======
-    withTestSpace { space =>
-      val pureSpace: Runtime.RhoPureSpace[Task] = new PureRSpace(space)
-      lazy val registry: RegistryImpl[Task]     = new RegistryImpl[Task](pureSpace, dispatcher)
-      lazy val dispatcher: Dispatch[Task, ListChannelWithRandom, TaggedContinuation] =
-        RholangAndScalaDispatcher
-          .create[Task, Task.Par](space, registry.testingDispatchTable, Registry.testingUrnMap)
-      val reducer = dispatcher.reducer
-      import monix.execution.Scheduler.Implicits.global
-      Await.result(registry.testInstall().runAsync, 1.seconds)
-      f(reducer, space)
->>>>>>> 8c175b67
     }
 }
 
